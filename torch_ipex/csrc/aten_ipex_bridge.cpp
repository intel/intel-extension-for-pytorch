--- conflicted
+++ resolved
@@ -435,13 +435,10 @@
 
   auto tensor_dtype = ipexTensor.scalar_type();
   if ((tensor_dtype != at::kBFloat16 && tensor_dtype != at::kFloat) || tensor_dtype == dstScalarType)
+    TORCH_INTERNAL_ASSERT_DEBUG_ONLY(false);
     return;
 
   if (!check_tensor_own_whole_storage(ipexTensor)) {
-<<<<<<< HEAD
-    TORCH_INTERNAL_ASSERT(false);
-=======
->>>>>>> 7d09fb03
     return;
   }
 
