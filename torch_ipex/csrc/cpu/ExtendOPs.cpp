--- conflicted
+++ resolved
@@ -113,18 +113,18 @@
       int64_t i = start;
       auto alpha_vec = _mm512_set1_ps(alpha);
       for (; i < end - 31; i+=32) {
-	auto bot0 = _mm256_loadu_si256((__m256i *)(bot_half_ptr + i));
-	auto bot1 = _mm256_loadu_si256((__m256i *)(bot_half_ptr + i + 16));
-	auto top0 = _mm256_loadu_si256((__m256i *)(top_half_ptr + i));
-	auto top1 = _mm256_loadu_si256((__m256i *)(top_half_ptr + i + 16));
-	auto value0 = _mm256_loadu_si256((__m256i *)(value_ptr + i));
-	auto value1 = _mm256_loadu_si256((__m256i *)(value_ptr + i + 16));
-	auto pack0_fp32 = pack_bf16_to_fp32(top0, bot0);
-	auto pack1_fp32 = pack_bf16_to_fp32(top1, bot1);
-	auto value0_fp32 = cvt_bf16_to_fp32(value0);
-	auto value1_fp32 = cvt_bf16_to_fp32(value1);
-	auto result0 = _mm512_fmadd_ps(alpha_vec, value0_fp32, pack0_fp32);
-	auto result1 = _mm512_fmadd_ps(alpha_vec, value1_fp32, pack1_fp32);
+        auto bot0 = _mm256_loadu_si256((__m256i *)(bot_half_ptr + i));
+        auto bot1 = _mm256_loadu_si256((__m256i *)(bot_half_ptr + i + 16));
+        auto top0 = _mm256_loadu_si256((__m256i *)(top_half_ptr + i));
+        auto top1 = _mm256_loadu_si256((__m256i *)(top_half_ptr + i + 16));
+        auto value0 = _mm256_loadu_si256((__m256i *)(value_ptr + i));
+        auto value1 = _mm256_loadu_si256((__m256i *)(value_ptr + i + 16));
+        auto pack0_fp32 = pack_bf16_to_fp32(top0, bot0);
+        auto pack1_fp32 = pack_bf16_to_fp32(top1, bot1);
+        auto value0_fp32 = cvt_bf16_to_fp32(value0);
+        auto value1_fp32 = cvt_bf16_to_fp32(value1);
+        auto result0 = _mm512_fmadd_ps(alpha_vec, value0_fp32, pack0_fp32);
+        auto result1 = _mm512_fmadd_ps(alpha_vec, value1_fp32, pack1_fp32);
         _mm256_storeu_si256((__m256i *)(top_half_ptr + i), trunc_fp32_to_bf16(result0));
         _mm256_storeu_si256((__m256i *)(top_half_ptr + i + 16), trunc_fp32_to_bf16(result1));
         _mm256_storeu_si256((__m256i *)(bot_half_ptr + i), _mm512_cvtepi32_epi16(_mm512_castps_si512(result0)));
@@ -634,8 +634,6 @@
     return FrozenBatchNormOp::apply(input, weight, bias, running_mean, running_var);
   return FrozenBatchNormOp::_forward(input, weight, bias, running_mean, running_var);
 }
-<<<<<<< HEAD
-=======
 
 at::Tensor AtenIpexTypeExt::layer_norm(
     const at::Tensor & input,
@@ -660,7 +658,6 @@
   }
 }
 
->>>>>>> 0245bc44
 } // namespace torch_ipex
 
 namespace {
