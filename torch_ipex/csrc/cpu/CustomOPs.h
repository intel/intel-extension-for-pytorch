--- conflicted
+++ resolved
@@ -1,913 +1,5 @@
 #pragma once
 
-<<<<<<< HEAD
-#include "DevOPs.h"
-#include "aten/aten.hpp"
-#include "dbl/Common.h"
-#include "dil/dil.hpp"
-#include "torch_ipex/csrc/aten_ipex_bridge.h"
-#include "torch_ipex/csrc/utils.h"
-#include "ShadeDataContext.h"
-#include <ATen/ATen.h>
-#include <c10/util/Optional.h>
-#include <torch/csrc/autograd/custom_function.h>
-#include <torch/csrc/autograd/function.h>
-#include <torch/csrc/autograd/variable.h>
-#include <torch/script.h>
-
-class IPEXLayerNorm : public torch::autograd::Function<IPEXLayerNorm> {
-public:
-  static std::tuple<at::Tensor, at::Tensor, at::Tensor> _forward_impl(
-      const at::Tensor & input,
-      at::IntArrayRef normalized_shape,
-      const c10::optional<at::Tensor> & weight,
-      const c10::optional<at::Tensor> & bias,
-      double eps) {
-    try {
-      if (torch_ipex::check_auto_dnnl() && input.device().type() == c10::DeviceType::XPU) {
-        return torch_ipex::cpu::AtenIpexCPUDev::dil_native_layer_norm(
-          input,
-          normalized_shape,
-          weight,
-          bias,
-          eps);
-      }
-    } catch (std::exception &e) {
-#if defined(_DEBUG)
-      TORCH_WARN(e.what());
-#endif
-    }
-
-    return at::native_layer_norm(input, normalized_shape, weight, bias, eps);
-  }
-
-  static at::Tensor _forward(
-      const at::Tensor & input,
-      at::IntArrayRef normalized_shape,
-      const c10::optional<at::Tensor> & weight,
-      const c10::optional<at::Tensor> & bias,
-      double eps) {
-#if defined(IPEX_PROFILE_OP)
-    RECORD_FUNCTION("IPEXLayerNorm::_forward", std::vector<c10::IValue>({}));
-#endif
-    auto res = _forward_impl(input, normalized_shape, weight, bias, eps);
-    return std::get<0>(res);
-  }
-
-  static at::Tensor forward(
-      torch::autograd::AutogradContext *ctx,
-      const at::Tensor & input,
-      at::IntArrayRef normalized_shape,
-      const c10::optional<at::Tensor> & weight,
-      const c10::optional<at::Tensor> & bias,
-      double eps) {
-#if defined(IPEX_PROFILE_OP)
-    RECORD_FUNCTION("IPEXLayerNorm::forward", std::vector<c10::IValue>({}));
-#endif
-    at::AutoNonVariableTypeMode g;
-    auto res = _forward_impl(input, normalized_shape, weight, bias, eps);
-    auto mean = std::get<1>(res);
-    auto rstd = std::get<2>(res);
-    ctx->saved_data["normalized_shape"] = normalized_shape;
-    ctx->save_for_backward({
-      input,
-      weight.has_value() ? weight.value() : at::Tensor(),
-      bias.has_value() ? bias.value() : at::Tensor(),
-      mean,
-      rstd});
-
-    return std::get<0>(res);
-  }
-
-  static torch::autograd::tensor_list backward(
-      torch::autograd::AutogradContext *ctx,
-      torch::autograd::tensor_list grad_outputs) {
-#if defined(IPEX_PROFILE_OP)
-    RECORD_FUNCTION("IPEXLayerNorm::backward", std::vector<c10::IValue>({}));
-#endif
-    auto normalized_shape = ctx->saved_data["normalized_shape"].toIntVector();
-    auto saved = ctx->get_saved_variables();
-    at::Tensor input = saved[0];
-    at::Tensor weight = saved[1];
-    at::Tensor bias = saved[2];
-    at::Tensor mean = saved[3];
-    at::Tensor rstd = saved[4];
-
-    at::Tensor grad_output = grad_outputs[0];
-
-    try {
-      if (torch_ipex::check_auto_dnnl() && input.device().type() == c10::DeviceType::XPU) {
-        auto res = torch_ipex::cpu::AtenIpexCPUDev::dil_native_layer_norm_backward(
-          grad_output,
-          input,
-          normalized_shape,
-          mean,
-          rstd,
-          weight,
-          bias,
-          {});
-        return {std::get<0>(res), at::Tensor(), std::get<1>(res), std::get<2>(res), at::Tensor()};
-      }
-    } catch (std::exception &e) {
-#if defined(_DEBUG)
-      TORCH_WARN(e.what());
-#endif
-    }
-
-    auto res = at::native_layer_norm_backward(
-      grad_output,
-      input,
-      normalized_shape,
-      mean,
-      rstd,
-      weight,
-      bias,
-      {});
-    return {std::get<0>(res), at::Tensor(), std::get<1>(res), std::get<2>(res), at::Tensor()};
-  }
-};
-
-class NewLinearOp : public torch::autograd::Function<NewLinearOp> {
-public:
-  static at::Tensor _forward(at::Tensor input, at::Tensor weight,
-                             at::Tensor bias = at::Tensor()) {
-#if defined(IPEX_PROFILE_OP)
-    RECORD_FUNCTION("IPEXLinearOp::_forward", std::vector<c10::IValue>({}));
-#endif
-    try {
-      if (torch_ipex::check_auto_dnnl() &&
-          input.device().type() == c10::DeviceType::XPU) {
-        return torch_ipex::cpu::AtenIpexCPUDev::dil_linear(input, weight, bias);
-      }
-    } catch (std::exception &e) {
-#if defined(_DEBUG)
-      TORCH_WARN(e.what());
-#endif
-    }
-    if (input.device().type() == c10::DeviceType::XPU) {
-      TORCH_INTERNAL_ASSERT_DEBUG_ONLY(input.layout() == c10::kStrided);
-      TORCH_INTERNAL_ASSERT_DEBUG_ONLY(weight.layout() == c10::kStrided);
-      TORCH_INTERNAL_ASSERT_DEBUG_ONLY(bias.layout() == c10::kStrided);
-      auto &&_ipex_input =
-          torch_ipex::bridge::shallowFallbackToCPUTensor(input);
-      auto &&_ipex_weight =
-          torch_ipex::bridge::shallowFallbackToCPUTensor(weight);
-      auto &&_ipex_bias = torch_ipex::bridge::shallowFallbackToCPUTensor(bias);
-      auto &&_ipex_result = at::linear(_ipex_input, _ipex_weight, _ipex_bias);
-      static_cast<void>(_ipex_result); // Avoid warnings in case not used
-      return torch_ipex::bridge::shallowUpgradeToDPCPPTensor(_ipex_result);
-    } else {
-      return at::linear(input, weight, bias);
-    }
-  }
-
-  static at::Tensor forward(torch::autograd::AutogradContext *ctx,
-                            at::Tensor input, at::Tensor weight,
-                            at::Tensor bias = at::Tensor()) {
-#if defined(IPEX_PROFILE_OP)
-    RECORD_FUNCTION("IPEXLinearOp::forward", std::vector<c10::IValue>({}));
-#endif
-    at::AutoNonVariableTypeMode g;
-    ctx->save_for_backward({input, weight, bias});
-    return _forward(input, weight, bias);
-  }
-
-  static torch::autograd::tensor_list
-  backward(torch::autograd::AutogradContext *ctx,
-           torch::autograd::tensor_list grad_outputs) {
-#if defined(IPEX_PROFILE_OP)
-    RECORD_FUNCTION("IPEXLinearOp::backward", std::vector<c10::IValue>({}));
-#endif
-    auto saved = ctx->get_saved_variables();
-    at::Tensor input = saved[0];
-    at::Tensor weight = saved[1];
-    at::Tensor bias = saved[2];
-
-    at::Tensor grad_output = grad_outputs[0];
-    at::Tensor grad_input, grad_weight;
-    at::Tensor grad_bias = torch::Tensor();
-
-    try {
-      if (torch_ipex::check_auto_dnnl() &&
-          input.device().type() == c10::DeviceType::XPU) {
-        grad_input = torch_ipex::cpu::AtenIpexCPUDev::dil_linear_backward_input(
-            input.sizes(),
-            grad_output.is_contiguous() ? grad_output
-                                        : grad_output.contiguous(),
-            weight.is_contiguous() ? weight : weight.contiguous());
-        std::tie(grad_weight, grad_bias) =
-            torch_ipex::cpu::AtenIpexCPUDev::dil_linear_backward_weights(
-                grad_output.is_contiguous() ? grad_output
-                                            : grad_output.contiguous(),
-                input.is_contiguous() ? input : input.contiguous(),
-                weight.is_contiguous() ? weight : weight.contiguous(),
-                bias.defined());
-        return {grad_input, grad_weight, grad_bias};
-      }
-    } catch (std::exception &e) {
-#if defined(_DEBUG)
-      TORCH_WARN(e.what());
-#endif
-    }
-    if (input.dim() == 1) {
-      grad_output = grad_output.unsqueeze(0);
-      input = input.unsqueeze(0);
-    } else if (input.dim() > 2) {
-      std::vector<int64_t> mm_output_size;
-      mm_output_size.push_back(-1);
-      mm_output_size.push_back(weight.sizes()[0]);
-      grad_output = grad_output.reshape(mm_output_size);
-    }
-    if (input.device().type() == c10::DeviceType::XPU) {
-      TORCH_INTERNAL_ASSERT_DEBUG_ONLY(input.layout() == c10::kStrided);
-      TORCH_INTERNAL_ASSERT_DEBUG_ONLY(weight.layout() == c10::kStrided);
-      TORCH_INTERNAL_ASSERT_DEBUG_ONLY(grad_output.layout() == c10::kStrided);
-      auto &&_ipex_input =
-          torch_ipex::bridge::shallowFallbackToCPUTensor(input);
-      auto &&_ipex_weight =
-          torch_ipex::bridge::shallowFallbackToCPUTensor(weight);
-      auto &&_ipex_grad_output =
-          torch_ipex::bridge::shallowFallbackToCPUTensor(grad_output);
-      if (input.dim() <= 2) {
-        grad_input = _ipex_grad_output.mm(_ipex_weight);
-        if (input.dim() == 1)
-          grad_input = grad_input.squeeze_(0);
-        grad_weight = _ipex_grad_output.t().mm(_ipex_input);
-      } else { // input.dim() > 2
-        grad_input = _ipex_grad_output.mm(_ipex_weight).reshape(input.sizes());
-        grad_weight = _ipex_grad_output.t().mm(
-            _ipex_input.view({-1, input.sizes()[input.dim() - 1]}));
-      }
-      if (bias.defined()) {
-        grad_bias = _ipex_grad_output.sum(0);
-      }
-      static_cast<void>(grad_input);
-      static_cast<void>(grad_weight);
-      static_cast<void>(grad_bias);
-      return {torch_ipex::bridge::shallowUpgradeToDPCPPTensor(grad_input),
-              torch_ipex::bridge::shallowUpgradeToDPCPPTensor(grad_weight),
-              torch_ipex::bridge::shallowUpgradeToDPCPPTensor(grad_bias)};
-    } else {
-      if (input.dim() <= 2) {
-        grad_input = grad_output.mm(weight);
-        if (input.dim() == 1)
-          grad_input = grad_input.squeeze_(0);
-        grad_weight = grad_output.t().mm(input);
-      } else if (input.dim() > 2) {
-        grad_input = grad_output.mm(weight).reshape(input.sizes());
-        grad_weight = grad_output.t().mm(
-            input.view({-1, input.sizes()[input.dim() - 1]}));
-      }
-      if (bias.defined()) {
-        grad_bias = grad_output.sum(0);
-      }
-      return {grad_input, grad_weight, grad_bias};
-    }
-  }
-};
-
-class NewMaxPool2dOp : public torch::autograd::Function<NewMaxPool2dOp> {
-public:
-  static std::tuple<at::Tensor, at::Tensor>
-  _forward(at::Tensor input, at::IntArrayRef kernel_size,
-           at::IntArrayRef stride, at::IntArrayRef padding,
-           at::IntArrayRef dilation, bool ceil_mode) {
-#if defined(IPEX_PROFILE_OP)
-    RECORD_FUNCTION("IPEXMaxPool2dOp::_forward", std::vector<c10::IValue>({}));
-#endif
-    try {
-      if (torch_ipex::check_auto_dnnl() &&
-          input.device().type() == c10::DeviceType::XPU) {
-        auto src_dil_type =
-            torch_ipex::cpu::dbl::comm::try_gen_dil_tensor(input)
-                .get_data_type();
-        auto input_temp =
-            (src_dil_type == dil::data_type::u8 ||
-             src_dil_type == dil::data_type::s8 || input.is_contiguous())
-                ? input
-                : input.contiguous();
-
-        at::Tensor output = torch_ipex::cpu::AtenIpexCPUDev::dil_max_pooling(
-            input_temp, kernel_size, stride, padding, dilation, ceil_mode);
-        return std::tuple<at::Tensor, at::Tensor>(output, output);
-      }
-    } catch (std::exception &e) {
-#if defined(_DEBUG)
-      TORCH_WARN(e.what());
-#endif
-    }
-    at::Tensor output, indices;
-    if (input.device().type() == c10::DeviceType::XPU) {
-      auto &&_ipex_input =
-          torch_ipex::bridge::shallowFallbackToCPUTensor(input);
-      auto &&_ipex_result = at::max_pool2d_with_indices(
-          _ipex_input, kernel_size, stride, padding, dilation, ceil_mode);
-      static_cast<void>(_ipex_result);
-      std::tie(output, indices) = std::tuple<at::Tensor, at::Tensor>(
-          torch_ipex::bridge::shallowUpgradeToDPCPPTensor(
-              std::get<0>(_ipex_result)),
-          torch_ipex::bridge::shallowUpgradeToDPCPPTensor(
-              std::get<1>(_ipex_result)));
-    } else {
-      std::tie(output, indices) = at::max_pool2d_with_indices(
-          input, kernel_size, stride, padding, dilation, ceil_mode);
-    }
-    return std::tuple<at::Tensor, at::Tensor>(output, indices);
-  }
-
-  static at::Tensor forward(torch::autograd::AutogradContext *ctx,
-                            at::Tensor input, at::IntArrayRef kernel_size,
-                            at::IntArrayRef stride, at::IntArrayRef padding,
-                            at::IntArrayRef dilation, bool ceil_mode) {
-#if defined(IPEX_PROFILE_OP)
-    RECORD_FUNCTION("IPEXMaxPool2dOp::forward", std::vector<c10::IValue>({}));
-#endif
-    ctx->saved_data["kernel_size"] = kernel_size;
-    ctx->saved_data["stride"] = stride;
-    ctx->saved_data["padding"] = padding;
-    ctx->saved_data["dilation"] = dilation;
-    ctx->saved_data["ceil_mode"] = ceil_mode;
-
-    at::Tensor output, indices;
-    std::tie(output, indices) =
-        _forward(input, kernel_size, stride, padding, dilation, ceil_mode);
-    ctx->save_for_backward({input, indices});
-    return output;
-  }
-
-  static torch::autograd::tensor_list
-  backward(torch::autograd::AutogradContext *ctx,
-           torch::autograd::tensor_list grad_outputs) {
-#if defined(IPEX_PROFILE_OP)
-    RECORD_FUNCTION("IPEXMaxPool2dOp::backward", std::vector<c10::IValue>({}));
-#endif
-    auto saved = ctx->get_saved_variables();
-    at::Tensor input = saved[0];
-    at::Tensor indices = saved[1];
-
-    at::Tensor grad_output = grad_outputs[0];
-    at::Tensor grad_input;
-
-    std::vector<int64_t> kernel_size =
-        ctx->saved_data["kernel_size"].toIntVector();
-    std::vector<int64_t> stride = ctx->saved_data["stride"].toIntVector();
-    std::vector<int64_t> padding = ctx->saved_data["padding"].toIntVector();
-    std::vector<int64_t> dilation = ctx->saved_data["dilation"].toIntVector();
-    bool ceil_mode = ctx->saved_data["ceil_mode"].toBool();
-
-    try {
-      if (torch_ipex::check_auto_dnnl() &&
-          input.device().type() == c10::DeviceType::XPU) {
-        grad_input = torch_ipex::cpu::AtenIpexCPUDev::dil_max_pooling_backward(
-            grad_output.is_contiguous() ? grad_output
-                                        : grad_output.contiguous(),
-            indices.is_contiguous() ? indices : indices.contiguous(),
-            input.is_contiguous() ? input : input.contiguous(), kernel_size,
-            stride, padding, dilation, ceil_mode);
-        return {grad_input,   at::Tensor(), at::Tensor(),
-                at::Tensor(), at::Tensor(), at::Tensor()};
-      }
-    } catch (std::exception &e) {
-#if defined(_DEBUG)
-      TORCH_WARN(e.what());
-#endif
-    }
-    if (input.device().type() == c10::DeviceType::XPU) {
-      auto &&_ipex_grad_output =
-          torch_ipex::bridge::shallowFallbackToCPUTensor(grad_output);
-      auto &&_ipex_input =
-          torch_ipex::bridge::shallowFallbackToCPUTensor(input);
-      auto &&_ipex_indices =
-          torch_ipex::bridge::shallowFallbackToCPUTensor(indices);
-      auto &&_ipex_grad_input = at::max_pool2d_with_indices_backward(
-          _ipex_grad_output, _ipex_input, kernel_size, stride, padding,
-          dilation, ceil_mode, _ipex_indices);
-      static_cast<void>(_ipex_grad_input);
-      grad_input =
-          torch_ipex::bridge::shallowUpgradeToDPCPPTensor(_ipex_grad_input);
-    } else {
-      grad_input = at::max_pool2d_with_indices_backward(
-          grad_output, input, kernel_size, stride, padding, dilation, ceil_mode,
-          indices);
-    }
-    return {grad_input,   at::Tensor(), at::Tensor(),
-            at::Tensor(), at::Tensor(), at::Tensor()};
-  }
-};
-
-class NewMaxPool3dOp : public torch::autograd::Function<NewMaxPool3dOp> {
-public:
-  static std::tuple<at::Tensor, at::Tensor>
-  _forward(at::Tensor input, at::IntArrayRef kernel_size,
-           at::IntArrayRef stride, at::IntArrayRef padding,
-           at::IntArrayRef dilation, bool ceil_mode) {
-#if defined(IPEX_PROFILE_OP)
-    RECORD_FUNCTION("IPEXMaxPool3dOp::_forward", std::vector<c10::IValue>({}));
-#endif
-    try {
-      if (torch_ipex::check_auto_dnnl() &&
-          input.device().type() == c10::DeviceType::XPU) {
-        at::Tensor output = torch_ipex::cpu::AtenIpexCPUDev::dil_max_pooling(
-            input.is_contiguous() ? input : input.contiguous(), kernel_size,
-            stride, padding, dilation, ceil_mode);
-        return std::tuple<at::Tensor, at::Tensor>(output, output);
-      }
-    } catch (std::exception &e) {
-#if defined(_DEBUG)
-      TORCH_WARN(e.what());
-#endif
-    }
-    at::Tensor output, indices;
-    if (input.device().type() == c10::DeviceType::XPU) {
-      auto &&_ipex_input =
-          torch_ipex::bridge::shallowFallbackToCPUTensor(input);
-      auto &&_ipex_result = at::max_pool3d_with_indices(
-          _ipex_input, kernel_size, stride, padding, dilation, ceil_mode);
-      static_cast<void>(_ipex_result);
-      std::tie(output, indices) = std::tuple<at::Tensor, at::Tensor>(
-          torch_ipex::bridge::shallowUpgradeToDPCPPTensor(
-              std::get<0>(_ipex_result)),
-          torch_ipex::bridge::shallowUpgradeToDPCPPTensor(
-              std::get<1>(_ipex_result)));
-    } else {
-      std::tie(output, indices) = at::max_pool3d_with_indices(
-          input, kernel_size, stride, padding, dilation, ceil_mode);
-    }
-    return std::tuple<at::Tensor, at::Tensor>(output, indices);
-  }
-
-  static at::Tensor forward(torch::autograd::AutogradContext *ctx,
-                            at::Tensor input, at::IntArrayRef kernel_size,
-                            at::IntArrayRef stride, at::IntArrayRef padding,
-                            at::IntArrayRef dilation, bool ceil_mode) {
-#if defined(IPEX_PROFILE_OP)
-    RECORD_FUNCTION("IPEXMaxPool3dOp::forward", std::vector<c10::IValue>({}));
-#endif
-    ctx->saved_data["kernel_size"] = kernel_size;
-    ctx->saved_data["stride"] = stride;
-    ctx->saved_data["padding"] = padding;
-    ctx->saved_data["dilation"] = dilation;
-    ctx->saved_data["ceil_mode"] = ceil_mode;
-
-    at::Tensor output, indices;
-    std::tie(output, indices) =
-        _forward(input, kernel_size, stride, padding, dilation, ceil_mode);
-    ctx->save_for_backward({input, indices});
-    return output;
-  }
-
-  static torch::autograd::tensor_list
-  backward(torch::autograd::AutogradContext *ctx,
-           torch::autograd::tensor_list grad_outputs) {
-#if defined(IPEX_PROFILE_OP)
-    RECORD_FUNCTION("IPEXMaxPool3dOp::backward", std::vector<c10::IValue>({}));
-#endif
-    auto saved = ctx->get_saved_variables();
-    at::Tensor input = saved[0];
-    at::Tensor indices = saved[1];
-
-    at::Tensor grad_output = grad_outputs[0];
-    at::Tensor grad_input;
-
-    std::vector<int64_t> kernel_size =
-        ctx->saved_data["kernel_size"].toIntVector();
-    std::vector<int64_t> stride = ctx->saved_data["stride"].toIntVector();
-    std::vector<int64_t> padding = ctx->saved_data["padding"].toIntVector();
-    std::vector<int64_t> dilation = ctx->saved_data["dilation"].toIntVector();
-    bool ceil_mode = ctx->saved_data["ceil_mode"].toBool();
-
-    try {
-      if (torch_ipex::check_auto_dnnl() &&
-          input.device().type() == c10::DeviceType::XPU) {
-        grad_input = torch_ipex::cpu::AtenIpexCPUDev::dil_max_pooling_backward(
-            grad_output.is_contiguous() ? grad_output
-                                        : grad_output.contiguous(),
-            indices.is_contiguous() ? indices : indices.contiguous(),
-            input.is_contiguous() ? input : input.contiguous(), kernel_size,
-            stride, padding, dilation, ceil_mode);
-        return {grad_input,   at::Tensor(), at::Tensor(),
-                at::Tensor(), at::Tensor(), at::Tensor()};
-      }
-    } catch (std::exception &e) {
-#if defined(_DEBUG)
-      TORCH_WARN(e.what());
-#endif
-    }
-    if (input.device().type() == c10::DeviceType::XPU) {
-      auto &&_ipex_grad_output =
-          torch_ipex::bridge::shallowFallbackToCPUTensor(grad_output);
-      auto &&_ipex_input =
-          torch_ipex::bridge::shallowFallbackToCPUTensor(input);
-      auto &&_ipex_indices =
-          torch_ipex::bridge::shallowFallbackToCPUTensor(indices);
-      auto &&_ipex_grad_input = at::max_pool3d_with_indices_backward(
-          _ipex_grad_output, _ipex_input, kernel_size, stride, padding,
-          dilation, ceil_mode, _ipex_indices);
-      static_cast<void>(_ipex_grad_input);
-      grad_input =
-          torch_ipex::bridge::shallowUpgradeToDPCPPTensor(_ipex_grad_input);
-    } else {
-      grad_input = at::max_pool3d_with_indices_backward(
-          grad_output, input, kernel_size, stride, padding, dilation, ceil_mode,
-          indices);
-    }
-    return {grad_input,   at::Tensor(), at::Tensor(),
-            at::Tensor(), at::Tensor(), at::Tensor()};
-  }
-};
-
-class NewApaptiveAvgPoolingOp
-    : public torch::autograd::Function<NewApaptiveAvgPoolingOp> {
-public:
-  static at::Tensor _forward(at::Tensor input, at::IntArrayRef output_size) {
-#if defined(IPEX_PROFILE_OP)
-    RECORD_FUNCTION("IPEXApaptiveAvgPoolingOp::_forward", std::vector<c10::IValue>({}));
-#endif
-    try {
-      if (torch_ipex::check_auto_dnnl() &&
-          input.device().type() == c10::DeviceType::XPU) {
-        auto src_dil_type =
-            torch_ipex::cpu::dbl::comm::try_gen_dil_tensor(input)
-                .get_data_type();
-        auto input_temp =
-            (src_dil_type == dil::data_type::u8 ||
-             src_dil_type == dil::data_type::s8 || input.is_contiguous())
-                ? input
-                : input.contiguous();
-        return torch_ipex::cpu::AtenIpexCPUDev::dil_adaptive_avg_pool2d(
-            input_temp, output_size);
-      }
-    } catch (std::exception &e) {
-#if defined(_DEBUG)
-      TORCH_WARN(e.what());
-#endif
-    }
-    if (input.device().type() == c10::DeviceType::XPU) {
-      auto &&_ipex_input =
-          torch_ipex::bridge::shallowFallbackToCPUTensor(input);
-      auto &&_ipex_result = at::_adaptive_avg_pool2d(_ipex_input, output_size);
-      static_cast<void>(_ipex_result); // Avoid warnings in case not used
-      return torch_ipex::bridge::shallowUpgradeToDPCPPTensor(_ipex_result);
-    } else {
-      return at::_adaptive_avg_pool2d(input, output_size);
-    }
-  }
-
-  static at::Tensor forward(torch::autograd::AutogradContext *ctx,
-                            at::Tensor input, at::IntArrayRef output_size) {
-#if defined(IPEX_PROFILE_OP)
-    RECORD_FUNCTION("IPEXApaptiveAvgPoolingOp::forward", std::vector<c10::IValue>({}));
-#endif
-    ctx->save_for_backward({input});
-    return _forward(input, output_size);
-  }
-
-  static torch::autograd::tensor_list
-  backward(torch::autograd::AutogradContext *ctx,
-           torch::autograd::tensor_list grad_outputs) {
-#if defined(IPEX_PROFILE_OP)
-    RECORD_FUNCTION("IPEXApaptiveAvgPoolingOp::backward", std::vector<c10::IValue>({}));
-#endif
-    auto saved = ctx->get_saved_variables();
-    at::Tensor input = saved[0];
-
-    at::Tensor grad_output = grad_outputs[0];
-    at::Tensor grad_input;
-
-    try {
-      if (torch_ipex::check_auto_dnnl() &&
-          input.device().type() == c10::DeviceType::XPU) {
-        grad_input =
-            torch_ipex::cpu::AtenIpexCPUDev::dil_adaptive_avg_pool2d_backward(
-                grad_output.is_contiguous() ? grad_output
-                                            : grad_output.contiguous(),
-                input.is_contiguous() ? input : input.contiguous());
-        return {grad_input, at::Tensor()};
-      }
-    } catch (std::exception &e) {
-#if defined(_DEBUG)
-      TORCH_WARN(e.what());
-#endif
-    }
-    if (input.device().type() == c10::DeviceType::XPU) {
-      auto &&_ipex_grad_output =
-          torch_ipex::bridge::shallowFallbackToCPUTensor(grad_output);
-      auto &&_ipex_input =
-          torch_ipex::bridge::shallowFallbackToCPUTensor(input);
-      auto &&_ipex_result =
-          at::_adaptive_avg_pool2d_backward(_ipex_grad_output, _ipex_input);
-      static_cast<void>(_ipex_result); // Avoid warnings in case not used
-      grad_input =
-          torch_ipex::bridge::shallowUpgradeToDPCPPTensor(_ipex_result);
-    } else {
-      grad_input = at::_adaptive_avg_pool2d_backward(grad_output, input);
-    }
-    return {grad_input, at::Tensor()};
-  }
-};
-
-class NewEmbeddingBagOp : public torch::autograd::Function<NewEmbeddingBagOp> {
-public:
-  static std::vector<at::Tensor>
-  _forward(const at::Tensor &weight, const at::Tensor &indices,
-           const at::Tensor &offsets, bool scale_grad_by_freq, int64_t mode,
-           bool sparse, bool include_last_offset,
-           const at::Tensor per_sample_weights = at::Tensor()) {
-#if defined(IPEX_PROFILE_OP)
-    RECORD_FUNCTION("IPEXEmbeddingBagOp::_forward", std::vector<c10::IValue>({}));
-#endif
-    try {
-      if (torch_ipex::check_auto_dnnl() &&
-          torch_ipex::cpu::aten::embedding_bag::embedding_bag_fast_path_sum(
-              weight, per_sample_weights, mode) &&
-          weight.device().type() == c10::DeviceType::XPU &&
-          indices.device().type() == c10::DeviceType::XPU &&
-          offsets.device().type() == c10::DeviceType::XPU) {
-        auto ret = torch_ipex::cpu::aten::embedding_bag::embedding_bag_impl(
-            weight, indices, offsets, scale_grad_by_freq, mode, sparse,
-            per_sample_weights, include_last_offset);
-        return {ret};
-      }
-    } catch (std::exception &e) {
-#if defined(_DEBUG)
-      TORCH_WARN(e.what());
-#endif
-    }
-    if (torch_ipex::check_auto_dnnl() &&
-        weight.device().type() == c10::DeviceType::XPU &&
-        indices.device().type() == c10::DeviceType::XPU &&
-        offsets.device().type() == c10::DeviceType::XPU) {
-      auto &&_ipex_weight =
-          torch_ipex::bridge::shallowFallbackToCPUTensor(weight);
-      auto &&_ipex_indices =
-          torch_ipex::bridge::shallowFallbackToCPUTensor(indices);
-      auto &&_ipex_offsets =
-          torch_ipex::bridge::shallowFallbackToCPUTensor(offsets);
-      auto &&_ipex_per_sample_weights =
-          torch_ipex::bridge::shallowFallbackToCPUTensor(per_sample_weights);
-      auto &&_ipex_result = at::embedding_bag(
-          _ipex_weight, _ipex_indices, _ipex_offsets, scale_grad_by_freq, mode,
-          sparse, _ipex_per_sample_weights, include_last_offset);
-      static_cast<void>(_ipex_result); // Avoid warnings in case not used
-      return {
-          torch_ipex::bridge::shallowUpgradeToDPCPPTensor(
-              std::get<0>(_ipex_result)),
-          torch_ipex::bridge::shallowUpgradeToDPCPPTensor(
-              std::get<1>(_ipex_result)),
-          torch_ipex::bridge::shallowUpgradeToDPCPPTensor(
-              std::get<2>(_ipex_result)),
-          torch_ipex::bridge::shallowUpgradeToDPCPPTensor(
-              std::get<3>(_ipex_result))};
-    } else {
-      auto ret =
-          at::embedding_bag(weight, indices, offsets, scale_grad_by_freq, mode,
-                            sparse, per_sample_weights, include_last_offset);
-      return {std::get<0>(ret), std::get<1>(ret), std::get<2>(ret),std::get<3>(ret)};
-    }
-  }
-
-  static std::vector<at::Tensor>
-  forward(torch::autograd::AutogradContext *ctx, const at::Tensor &weight,
-          const at::Tensor &indices, const at::Tensor &offsets,
-          bool scale_grad_by_freq, int64_t mode, bool sparse,
-          bool include_last_offset,
-          const at::Tensor per_sample_weights = at::Tensor()) {
-#if defined(IPEX_PROFILE_OP)
-    RECORD_FUNCTION("IPEXEmbeddingBagOp::forward", std::vector<c10::IValue>({}));
-#endif
-    at::AutoNonVariableTypeMode g;
-    ctx->saved_data["num_weights"] = weight.size(0);
-    ctx->saved_data["scale_grad_by_freq"] = scale_grad_by_freq;
-    ctx->saved_data["mode"] = mode;
-    ctx->saved_data["sparse"] = sparse;
-    ctx->saved_data["include_last_offset"] = include_last_offset;
-    auto ret = _forward(weight, indices, offsets, scale_grad_by_freq, mode,
-                        sparse, include_last_offset, per_sample_weights);
-    if (ret.size() != 1)
-      ctx->save_for_backward({weight, indices, offsets, per_sample_weights,
-                              ret[1], ret[2],
-                              ret[3]});
-    else
-      ctx->save_for_backward({weight, indices, offsets, per_sample_weights,
-                              at::empty({0}, offsets.options()), at::Tensor(),
-                              at::Tensor()});
-    return ret;
-  }
-
-  static torch::autograd::tensor_list
-  backward(torch::autograd::AutogradContext *ctx,
-           torch::autograd::tensor_list grad_outputs) {
-#if defined(IPEX_PROFILE_OP)
-    RECORD_FUNCTION("IPEXEmbeddingBagOp::backward", std::vector<c10::IValue>({}));
-#endif
-    at::AutoNonVariableTypeMode g;
-    auto saved = ctx->get_saved_variables();
-    at::Tensor weight = saved[0];
-    at::Tensor indices = saved[1];
-    at::Tensor offsets = saved[2];
-    at::Tensor per_sample_weights = saved[3];
-    at::Tensor offset2bag = saved[4];
-    at::Tensor bag_size = saved[5];
-    at::Tensor maximum_indices = saved[6];
-
-    int64_t num_weights = ctx->saved_data["num_weights"].toInt();
-    bool scale_grad_by_freq = ctx->saved_data["scale_grad_by_freq"].toBool();
-    int64_t mode = ctx->saved_data["mode"].toInt();
-    bool sparse = ctx->saved_data["sparse"].toBool();
-    bool include_last_offset = ctx->saved_data["include_last_offset"].toBool();
-
-    at::Tensor grad = grad_outputs[0];
-    if (!sparse)
-      grad = grad.contiguous();
-
-    try {
-      if (torch_ipex::check_auto_dnnl() &&
-          (torch_ipex::cpu::aten::embedding_bag::
-               embedding_bag_backward_fast_path_sum(
-                   grad, indices, offset2bag, per_sample_weights,
-                   scale_grad_by_freq, mode)) &&
-          weight.device().type() == c10::DeviceType::XPU &&
-          indices.device().type() == c10::DeviceType::XPU &&
-          offsets.device().type() == c10::DeviceType::XPU) {
-        return {
-            torch_ipex::cpu::aten::embedding_bag::embedding_bag_backward_impl(
-                grad, indices, offsets, offset2bag, bag_size, maximum_indices,
-                num_weights, scale_grad_by_freq, mode, sparse,
-                per_sample_weights),
-            at::Tensor(),
-            at::Tensor(),
-            at::Tensor(),
-            at::Tensor(),
-            at::Tensor(),
-            at::Tensor()};
-      }
-    } catch (std::exception &e) {
-#if defined(_DEBUG)
-      TORCH_WARN(e.what());
-#endif
-    }
-    bool compute_per_sample_weights_grad =
-        per_sample_weights.defined() && per_sample_weights.requires_grad();
-    at::Tensor offset2bag_ =
-        torch_ipex::cpu::aten::embedding_bag::embedding_bag_get_offset2bag(
-            indices, offsets, offset2bag);
-    if (torch_ipex::check_auto_dnnl() &&
-        grad.device().type() == c10::DeviceType::XPU &&
-        indices.device().type() == c10::DeviceType::XPU &&
-        offsets.device().type() == c10::DeviceType::XPU &&
-        (!per_sample_weights.defined() ||
-         per_sample_weights.device().type() == c10::DeviceType::XPU)) {
-      auto &&_ipex_grad = torch_ipex::bridge::shallowFallbackToCPUTensor(grad);
-      auto &&_ipex_weight =
-          torch_ipex::bridge::shallowFallbackToCPUTensor(weight);
-      auto &&_ipex_indices =
-          torch_ipex::bridge::shallowFallbackToCPUTensor(indices);
-      auto &&_ipex_offsets =
-          torch_ipex::bridge::shallowFallbackToCPUTensor(offsets);
-      auto &&_ipex_offset2bag_ =
-          torch_ipex::bridge::shallowFallbackToCPUTensor(offset2bag_);
-      auto &&_ipex_bag_size =
-          torch_ipex::bridge::shallowFallbackToCPUTensor(bag_size);
-      auto &&_ipex_maximum_indices =
-          torch_ipex::bridge::shallowFallbackToCPUTensor(maximum_indices);
-      auto &&_ipex_per_sample_weights =
-          torch_ipex::bridge::shallowFallbackToCPUTensor(per_sample_weights);
-      auto &&_ipex_weight_grad =
-          sparse
-              ? at::_embedding_bag_sparse_backward(
-                    _ipex_grad, _ipex_indices, _ipex_offsets, _ipex_offset2bag_,
-                    _ipex_bag_size, num_weights, scale_grad_by_freq, mode,
-                    _ipex_per_sample_weights)
-              : at::_embedding_bag_dense_backward(
-                    _ipex_grad, _ipex_indices, _ipex_offset2bag_,
-                    _ipex_bag_size, _ipex_maximum_indices, num_weights,
-                    scale_grad_by_freq, mode, _ipex_per_sample_weights);
-      auto &&_ipex_per_sample_weights_grad =
-          compute_per_sample_weights_grad
-              ? at::_embedding_bag_per_sample_weights_backward(
-                    _ipex_grad, _ipex_weight, _ipex_indices, _ipex_offsets,
-                    _ipex_offset2bag_, mode)
-              : at::Tensor();
-      auto per_sample_weights_grad =
-          torch_ipex::bridge::shallowUpgradeToDPCPPTensor(
-              _ipex_per_sample_weights_grad);
-      return {
-          torch_ipex::bridge::shallowUpgradeToDPCPPTensor(_ipex_weight_grad),
-          at::Tensor(),
-          at::Tensor(),
-          at::Tensor(),
-          at::Tensor(),
-          at::Tensor(),
-          at::Tensor(),
-          per_sample_weights_grad};
-    } else {
-      auto weight_grad =
-          sparse
-              ? at::_embedding_bag_sparse_backward(
-                    grad, indices, offsets, offset2bag_, bag_size, num_weights,
-                    scale_grad_by_freq, mode, per_sample_weights)
-              : at::_embedding_bag_dense_backward(
-                    grad, indices, offset2bag_, bag_size,
-                    maximum_indices, num_weights, scale_grad_by_freq, mode,
-                    per_sample_weights);
-      auto per_sample_weights_grad =
-          compute_per_sample_weights_grad
-              ? at::_embedding_bag_per_sample_weights_backward(
-                    grad, grad, indices, offsets, offset2bag_, mode)
-              : at::Tensor();
-      return {weight_grad,  per_sample_weights_grad,
-              at::Tensor(), at::Tensor(),
-              at::Tensor(), at::Tensor(),
-              at::Tensor(), at::Tensor()};
-    }
-  }
-};
-
-class NewRNNLayerOp : public torch::autograd::Function<NewRNNLayerOp> {
-public:
-  static std::vector<at::Tensor> _forward(const at::Tensor& input, const at::Tensor& w1, const at::Tensor& w2,
-    const at::Tensor& w3, const at::Tensor& w4, const at::Tensor& hx, const at::Tensor& cx, bool reverse, int64_t mode,
-    int64_t hidden_size, int64_t num_layers, bool has_biases, bool train, bool bidirectional, at::IntArrayRef batch_sizes,
-    const std::vector<float>& scales = {}, const std::vector<int32_t>& shift = {}, bool quantized = false) {
-#if defined(IPEX_PROFILE_OP)
-    RECORD_FUNCTION("NewRNNLayerOp::_forward", std::vector<c10::IValue>({}));
-#endif
-    try {
-      if (torch_ipex::check_auto_dnnl() &&
-          input.device().type() == c10::DeviceType::XPU) {
-        return torch_ipex::cpu::AtenIpexCPUDev::dil_rnn_layer(
-            input, w1, w2, w3, w4, hx, cx, reverse, mode, hidden_size, num_layers, has_biases, train, bidirectional, batch_sizes, scales, shift, quantized);
-      }
-    } catch (std::exception &e) {
-#if defined(_DEBUG)
-      TORCH_WARN(e.what());
-#endif
-    }
-    IPEX_CHECK(false, "RNN forward not support fallback path now");
-  }
-
-  static std::vector<at::Tensor> forward(torch::autograd::AutogradContext *ctx, const at::Tensor& input, const at::Tensor& w1,
-    const at::Tensor& w2, const at::Tensor& w3, const at::Tensor& w4, const at::Tensor& hx, const at::Tensor& cx, bool reverse,
-    int64_t mode, int64_t hidden_size, int64_t num_layers, bool has_biases, bool train, bool bidirectional, at::IntArrayRef batch_sizes) {
-    ctx->saved_data["reverse"] = reverse;
-    ctx->saved_data["mode"] = mode;
-    ctx->saved_data["hidden_size"] = hidden_size;
-    ctx->saved_data["num_layers"] = num_layers;
-    ctx->saved_data["has_biases"] = has_biases;
-    ctx->saved_data["train"] = train;
-    ctx->saved_data["bidirectional"] = bidirectional;
-    auto outputs = _forward(input, w1, w2, w3, w4, hx, cx, reverse, mode, hidden_size, num_layers, has_biases, train, bidirectional, batch_sizes);
-    ctx->save_for_backward({input, w1, w2, w3, w4, hx, cx, outputs[0], outputs[1], outputs[2]});
-    return outputs;
-  }
-
-  static torch::autograd::tensor_list
-  backward(torch::autograd::AutogradContext *ctx,
-           torch::autograd::tensor_list grad_outputs) {
-#if defined(IPEX_PROFILE_OP)
-    RECORD_FUNCTION("NewRNNLayerOp::backward", std::vector<c10::IValue>({}));
-#endif
-    auto saved = ctx->get_saved_variables();
-    at::Tensor input = saved[0];
-    at::Tensor w1 = saved[1];
-    at::Tensor w2 = saved[2];
-    at::Tensor w3 = saved[3];
-    at::Tensor w4 = saved[4];
-    at::Tensor hx = saved[5];
-    at::Tensor cx = saved[6];
-    at::Tensor output = saved[7];
-    at::Tensor hy = saved[8];
-    at::Tensor cy = saved[9];
-    bool reverse = ctx->saved_data["reverse"].toBool();
-    int64_t mode = ctx->saved_data["mode"].toInt();
-    int64_t hidden_size = ctx->saved_data["hidden_size"].toInt();
-    int64_t num_layers = ctx->saved_data["num_layers"].toInt();
-    bool has_biases = ctx->saved_data["has_biases"].toBool();
-    bool train = ctx->saved_data["train"].toBool();
-    bool bidirectional = ctx->saved_data["bidirectional"].toBool();
-    at::Tensor grad_output = grad_outputs[0].contiguous();
-    at::Tensor grad_hy = grad_outputs[1].contiguous();
-    at::Tensor grad_cy = grad_outputs[2].contiguous();
-
-    try {
-      if (torch_ipex::check_auto_dnnl() &&
-          input.device().type() == c10::DeviceType::XPU) {
-        auto grad_inputs = torch_ipex::cpu::AtenIpexCPUDev::dil_rnn_layer_backward(input, w1, w2, w3, w4, hx, cx, output, hy, cy, grad_output, grad_hy, grad_cy, reverse, mode, hidden_size, num_layers, has_biases, train, bidirectional, /*batch_sizes*/{});
-        return {grad_inputs[0], grad_inputs[1], grad_inputs[2],
-          grad_inputs[3], grad_inputs[4], grad_inputs[5],
-          grad_inputs[6], at::Tensor(), at::Tensor(),
-          at::Tensor(), at::Tensor(), at::Tensor(),
-          at::Tensor(), at::Tensor(), at::Tensor(),
-          at::Tensor(), at::Tensor(), at::Tensor()};
-      }
-    } catch (std::exception &e) {
-#if defined(_DEBUG)
-      TORCH_WARN(e.what());
-#endif
-    }
-    IPEX_CHECK(false, "RNN backward not support fallback path now");
-  }
-=======
 #include <ATen/Tensor.h>
 
 #include <torch/csrc/jit/runtime/custom_operator.h>
@@ -1132,7 +224,6 @@
    static at::Tensor dil_qinteraction(const std::vector<at::Tensor> input,
                                       double o_scale, int64_t o_zp,
                                       at::ScalarType o_dtype);
->>>>>>> 6f1bc29e
 };
 
 }  // namespace cpu
