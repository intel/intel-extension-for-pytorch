#include <ATen/quantized/QTensorImpl.h>
#include <ATen/ipex_type_dpcpp_customized.h>
#include <ATen/quantized/Quantizer.h>
#include <core/DPCPPUtils.h>
#include <core/Quantizer.h>
#include <core/Runtime.h>
#include <core/TensorImplUtils.h>
#include <tensor/Context.h>
#ifdef USE_PRIMITIVE_CACHE
#include <oneDNN/LRUCache.h>
#endif
#include <utils/ParamUtils.h>

#include "Conv.h"

using namespace mkldnn;
using namespace at::dpcpp;
using namespace at::native;

namespace at {
namespace AtenIpexTypeDPCPP {
namespace impl {

memory::dims dilation_sub(IntArrayRef dilation) {
  memory::dims ret;
  for (auto i = 0; i < dilation.size(); i++)
    ret.push_back(dilation[i] - 1);
  return ret;
}

at::Tensor convolution(
    at::Tensor& output,
    const at::Tensor& input,
    const at::Tensor& weight,
    const at::Tensor& bias,
    IntArrayRef padding,
    IntArrayRef stride,
    IntArrayRef dilation,
    int64_t groups,
    conv_attr_t attr) {
  auto output_size = conv_output_size(
      input.sizes(), weight.sizes(), padding, stride, dilation, groups);

  if (!lazy_reorder_enabled() && !output.defined()) {
    auto out_dt = attr.with_relu() ? device(kDPCPP).dtype(kQUInt8) : device(kDPCPP).dtype(kQInt8);
    output = at::empty(output_size, input.is_quantized() ? out_dt : input.options());
  }

  Device curDevice = Device(kDPCPP, current_device());
  auto engine = GpuEngineManager::Instance().get_engine(curDevice);

  auto strm = GpuStreamManager::Instance().get_stream();

  int32_t g = groups;

  int32_t n = input.size(0);
  int32_t ic = input.size(1);
  int32_t ih = input.size(2);
  int32_t iw = input.size(3);

  int32_t oc = output_size[1];
  int32_t oh = output_size[2];
  int32_t ow = output_size[3];

  int32_t kh = weight.size(2);
  int32_t kw = weight.size(3);

  int32_t sh = stride[0];
  int32_t sw = stride[1];
  int32_t ph = padding[0];
  int32_t pw = padding[1];

  auto src_data_t = dt_to_dnnl(input.scalar_type());
  auto wei_usr_data_t = dt_to_dnnl(weight.scalar_type());
  auto wei_data_t = input.is_quantized()
    ? dnnl::memory::data_type::s8 : dt_to_dnnl(weight.scalar_type());
  auto dst_data_t = output.defined() ? dt_to_dnnl(output.scalar_type()) : src_data_t;

  auto bias_data_t = dnnl::memory::data_type::f32;
  if (bias.defined()) {
    bias_data_t = !lazy_reorder_enabled() && input.is_quantized()
        ? dnnl::memory::data_type::s32 : dt_to_dnnl(bias.scalar_type());
  }
  auto usr_bias_data_t = dnnl::memory::data_type::f32;

  auto format_any = memory::format_tag::any;
  auto format_nchw = memory::format_tag::nchw;
  auto format_weight = (g != 1) ? memory::format_tag::goihw : memory::format_tag::oihw;
  auto format_x = memory::format_tag::x;

  memory::dims input_tz = {n, ic, ih, iw};
  memory::dims weight_tz = (g != 1)
    ? memory::dims{g, oc / g, ic / g, kh, kw} : memory::dims{oc, ic, kh, kw};
  memory::dims bias_tz = {oc};
  memory::dims output_tz = {n, oc, oh, ow};
  memory::dims _stride = {sh, sw};
  memory::dims _padding = {ph, pw};
  memory::dims _dilation = dilation_sub(dilation);

  if (input.ndimension() == 5) {
    int32_t id = input.size(2);
    ih = input.size(3);
    iw = input.size(4);

    int32_t od = output_size[2];
    oh = output_size[3];
    ow = output_size[4];

    int32_t kd = weight.size(2);
    kh = weight.size(3);
    kw = weight.size(4);

    int32_t sd = stride[0];
    sh = stride[1];
    sw = stride[2];

    int32_t pd = padding[0];
    ph = padding[1];
    pw = padding[2];

    format_nchw = memory::format_tag::ncdhw;
    format_weight = (g != 1) ? memory::format_tag::goidhw : memory::format_tag::oidhw;

    input_tz = {n, ic, id, ih, iw};
    weight_tz = (g != 1)
      ? memory::dims{g, oc / g, ic / g, kd, kh, kw} : memory::dims{oc, ic, kd, kh, kw};
    output_tz = {n, oc, od, oh, ow};
    _stride = {sd, sh, sw};
    _padding = {pd, ph, pw};
  }

  auto input_md = memory::desc({input_tz}, src_data_t, format_any);
  auto weight_md = memory::desc({weight_tz}, wei_data_t, format_any);
  auto output_md = memory::desc({output_tz}, dst_data_t, format_any);

#ifdef USE_PRIMITIVE_CACHE
  lru_key_t key;
#endif
  std::shared_ptr<convolution_forward::desc> conv_forward_desc;
  if (bias.defined()) {
    auto bias_md = memory::desc({bias_tz}, bias_data_t, format_any);
#ifdef USE_PRIMITIVE_CACHE
    create_key(key, input_md, weight_md, bias_md,
        output_md, _stride, _dilation, _padding, _padding, attr.attr());
#endif
    conv_forward_desc.reset(new convolution_forward::desc(
        prop_kind::forward, algorithm::convolution_direct,
        input_md, weight_md, bias_md, output_md,
        _stride, _dilation, _padding, _padding));
  } else {
#ifdef USE_PRIMITIVE_CACHE
    create_key(key, input_md, weight_md,
        output_md, _stride, _dilation, _padding, _padding, attr.attr());
#endif
    conv_forward_desc.reset(new convolution_forward::desc(
        prop_kind::forward, algorithm::convolution_direct,
        input_md, weight_md, output_md,
        _stride, _dilation, _padding, _padding));
  }

  std::vector<float> weight_scales;
  if (input.is_quantized()) {
    auto weight_ctx = at::AtenIpexTypeDPCPP::DPCPPTensorContext::get_tensor_ctx(weight);
    if (lazy_reorder_enabled() && !weight_ctx.is_plain()) {
      weight_scales = weight_ctx.scales();
    } else {
      if (weight.is_quantized()) {
        if (weight.qscheme() == kPerTensorAffine) {
          weight_scales.push_back(static_cast<float>(weight.q_scale()));
        } else {
          for (int i = 0; i < oc; i++) {
            weight_scales.push_back(weight.q_per_channel_scales()[i].item<float>());
          }
        }
      }
    }
  }

  primitive_attr pattr;
  float in_scale;
  if (input.is_quantized()) {
    auto out_scale = attr.oscale_;
    in_scale = input.q_scale();
    std::vector<float> conv_scale;
    for (int i = 0; i < weight_scales.size(); i++) {
      conv_scale.push_back(1.f / (out_scale / (in_scale * weight_scales[i])));
    }
    int mask_ac = 0;
    int mask_conv = weight_scales.size() > 1 ? 1 << 1 : 0;
    pattr.set_output_scales(mask_conv, conv_scale);
    pattr.set_zero_points(DNNL_ARG_DST, mask_ac, {static_cast<int>(output.q_zero_point())});
  }

  post_ops po;
  if (attr.with_sum()) {
    if (input.is_quantized()) {
      float with_sum_out_scale = attr.scale_;
      po.append_sum(with_sum_out_scale);
    } else {
      po.append_sum(attr.scale_);
    }
  }

  if (attr.with_relu()) {
    po.append_eltwise(1.0, algorithm::eltwise_relu, attr.alpha_, attr.beta_);
  } else if (attr.with_sigmoid()) {
    po.append_eltwise(1.0, algorithm::eltwise_logistic, attr.alpha_, attr.beta_);
  }
  pattr.set_post_ops(po);

  auto conv_forward_pd = convolution_forward::primitive_desc(*conv_forward_desc, pattr, engine);
  memory input_usr_memory, weight_usr_memory, output_usr_memory;
  if (!lazy_reorder_enabled()) {
    input_usr_memory = dpcpp_onednn_memory(
        {{input_tz}, src_data_t, format_nchw}, engine, input.data_ptr());

    weight_usr_memory = dpcpp_onednn_memory(
        {{weight_tz}, wei_usr_data_t, format_weight}, engine, weight.data_ptr());

    output_usr_memory = dpcpp_onednn_memory(
        {{output_tz}, dst_data_t, format_nchw}, engine, output.data_ptr());
  } else {
    auto input_ctx = at::AtenIpexTypeDPCPP::DPCPPTensorContext::get_tensor_ctx(input);
    input_usr_memory = input_ctx.is_plain()
        ? dpcpp_onednn_memory({{input_tz}, src_data_t, format_nchw}, engine, input.data_ptr())
        : dpcpp_onednn_memory({input_ctx.meta()}, engine, input.data_ptr());

    auto weight_ctx = at::AtenIpexTypeDPCPP::DPCPPTensorContext::get_tensor_ctx(weight);
    weight_usr_memory = weight_ctx.is_plain()
        ? dpcpp_onednn_memory({{weight_tz}, wei_usr_data_t, format_nchw}, engine, weight.data_ptr())
        : dpcpp_onednn_memory({weight_ctx.meta()}, engine, weight.data_ptr());

    if (output.defined()) {
      auto output_ctx = at::AtenIpexTypeDPCPP::DPCPPTensorContext::get_tensor_ctx(output);
      output_usr_memory = output_ctx.is_plain()
          ? dpcpp_onednn_memory({{output_tz}, dst_data_t, format_nchw}, engine, output.data_ptr())
          : dpcpp_onednn_memory({output_ctx.meta()}, engine, output.data_ptr());
    } else {
      auto expected_output_md = conv_forward_pd.dst_desc();
      auto plain_output_md = mkldnn::memory::desc({output_tz}, dst_data_t, format_nchw);
      if (expected_output_md != plain_output_md) {
        output = empty_opaque_tensor(expected_output_md, input.options(), c10::nullopt);
        output_usr_memory = dpcpp_onednn_memory(expected_output_md, engine, output.data_ptr());
      } else {
        output = at::empty(output_size, input.options());
        output_usr_memory = dpcpp_onednn_memory(plain_output_md, engine, output.data_ptr());
      }
    }
  }

  auto expected_input_md = conv_forward_pd.src_desc();
  auto input_memory = input_usr_memory;
  Tensor input_;
  if (input_usr_memory.get_desc() != expected_input_md) {
    // avoid reorder in case of, [n][C][1][1][16c] <==> [n][c][1][1]
    if (input.sizes().size() == 4 && input.size(2) == 1 && input.size(3) == 1) {
      input_memory = dpcpp_onednn_memory(expected_input_md, engine, input.data_ptr());
    } else {
      auto item_num = static_cast<int64_t>(expected_input_md.get_size() / input.itemsize());
      input_ = at::AtenIpexTypeDPCPP::empty({item_num}, input.options(), c10::nullopt);
      input_memory = dpcpp_onednn_memory(expected_input_md, engine, input_.data_ptr());
      DPCPP_ONEDNN_EXEC(
          reorder(input_usr_memory, input_memory),
          strm,
          {{DNNL_ARG_FROM, input_usr_memory},
          {DNNL_ARG_TO, input_memory}});
    }
  }

  auto expected_weight_md = conv_forward_pd.weights_desc();
  auto weight_memory = weight_usr_memory;
  Tensor weight_;
  if (weight_usr_memory.get_desc() != expected_weight_md) {
    Tensor weight_opt;
    if (weight_cache_enabled()) {
      if (input.is_quantized()) {
        QuantizerPtr quantizer;
        if (weight.is_quantized() && weight.qscheme() == kPerChannelAffine) {
          quantizer = make_per_channel_affine_quantizer(
              weight.q_per_channel_scales(),
              weight.q_per_channel_zero_points(),
              0,
              kQInt8);
        } else {
          quantizer = make_per_tensor_affine_quantizer(weight_scales[0], 0, kQInt8);
        }
        weight_opt = empty_opaque_qtensor(expected_weight_md, c10::nullopt, quantizer);
      } else {
        weight_opt = empty_opaque_tensor(expected_weight_md, weight.options(), c10::nullopt);
      }
      weight_memory = dpcpp_onednn_memory(expected_weight_md, engine, weight_opt.data_ptr());
    } else {
      auto item_num = static_cast<int64_t>(expected_weight_md.get_size() / weight.itemsize());
      weight_ = at::AtenIpexTypeDPCPP::empty({item_num}, weight.options(), c10::nullopt);
      weight_memory = dpcpp_onednn_memory(expected_weight_md, engine, weight_.data_ptr());
    }

    DPCPP_ONEDNN_EXEC(
        reorder(weight_usr_memory, weight_memory),
        strm,
        {{DNNL_ARG_FROM, weight_usr_memory},
        {DNNL_ARG_TO, weight_memory}});

    if (weight_cache_enabled()) {
      strm.wait();
      auto weight_opt_ctx = at::AtenIpexTypeDPCPP::DPCPPTensorContext::release_tensor_ctx(weight_opt);
      at::AtenIpexTypeDPCPP::DPCPPTensorContext::set_tensor_ctx(weight, std::move(weight_opt_ctx));
    }
  }

  auto expected_output_md = conv_forward_pd.dst_desc();
  auto output_memory = output_usr_memory;
  Tensor output_;
  if (output_usr_memory.get_desc() != expected_output_md) {
    if (lazy_reorder_enabled()) {
      if (output.is_quantized()) {
        auto quantizer = make_per_tensor_affine_quantizer(output.q_scale(),
            output.q_zero_point(), typeMetaToScalarType(output.options().dtype()));
        output_ = empty_opaque_qtensor(expected_output_md, c10::nullopt, quantizer);
      } else {
        output_ = empty_opaque_tensor(expected_output_md, output.options(), c10::nullopt);
      }
    } else {
      auto item_num = static_cast<int64_t>(expected_output_md.get_size() / output.itemsize());
      output_ = at::AtenIpexTypeDPCPP::empty({item_num}, output.options(), c10::nullopt);
    }
    output_memory = dpcpp_onednn_memory(expected_output_md, engine, output_.data_ptr());
    if (attr.with_sum()) {
      DPCPP_ONEDNN_EXEC(
          reorder(output_usr_memory, output_memory),
          strm,
          {{DNNL_ARG_FROM, output_usr_memory},
          {DNNL_ARG_TO, output_memory}});
    }
  }

  memory bias_memory;
  Tensor bias_;
  Tensor bias_opt;
  if (bias.defined()) {
    auto bias_md = memory::desc({bias_tz}, bias_data_t, format_x);
    auto bias_ctx = at::AtenIpexTypeDPCPP::DPCPPTensorContext::get_tensor_ctx(bias);
    auto bias_usr_memory = bias_ctx.is_plain()
        ? dpcpp_onednn_memory({{bias_tz}, usr_bias_data_t, format_x}, engine, bias.data_ptr())
        : dpcpp_onednn_memory({bias_ctx.meta()}, engine, bias.data_ptr());
    bias_memory = bias_usr_memory;
    if (bias_ctx.is_plain() && input.is_quantized()) {
      if (weight_cache_enabled()) {
        bias_opt = empty_opaque_tensor(bias_md, bias.options(), c10::nullopt);
        bias_memory = dpcpp_onednn_memory(bias_md, engine, bias_opt.data_ptr());
      } else {
        auto item_num = static_cast<int64_t>(bias_md.get_size() / bias.itemsize());
        bias_ = at::AtenIpexTypeDPCPP::empty({item_num}, bias.options(), c10::nullopt);
        bias_memory = dpcpp_onednn_memory(bias_md, engine, bias_.data_ptr());
      }

      primitive_attr attr;
      std::vector<float> bias_scale;
      for (int i = 0; i < weight_scales.size(); i++) {
        bias_scale.push_back(1.f / (in_scale * weight_scales[i] / 1.f));
      }
      int mask = weight_scales.size() > 1 ? 1 << 0 : 0;
      attr.set_output_scales(mask, bias_scale);
      attr.set_zero_points(DNNL_ARG_DST, 0, {0}); // TODO:Asymmetric

      DPCPP_ONEDNN_EXEC(
          reorder(bias_usr_memory, bias_memory, attr),
          strm,
          {{DNNL_ARG_FROM, bias_usr_memory},
          {DNNL_ARG_TO, bias_memory}});

      if (weight_cache_enabled()) {
        strm.wait();
        // FIXME: thread safty
        auto bias_opt_ctx = at::AtenIpexTypeDPCPP::DPCPPTensorContext::release_tensor_ctx(bias_opt);
        at::AtenIpexTypeDPCPP::DPCPPTensorContext::set_tensor_ctx(bias, std::move(bias_opt_ctx));
      }
    }
  } else {
    // dummy dnnl::memory
    bias_memory = memory({{}, bias_data_t, format_x}, engine);
  }

#ifdef USE_PRIMITIVE_CACHE
  auto conv_forward =
      fetch_or_create_m<convolution_forward>(key, conv_forward_pd);
#else
  auto conv_forward = convolution_forward(conv_forward_pd);
#endif

  DPCPP_ONEDNN_EXEC(
      conv_forward,
      strm,
      {{MKLDNN_ARG_SRC, input_memory},
       {MKLDNN_ARG_WEIGHTS, weight_memory},
       {MKLDNN_ARG_BIAS, bias_memory},
       {MKLDNN_ARG_DST, output_memory}});

  if (!lazy_reorder_enabled() && output_memory != output_usr_memory) {
    DPCPP_ONEDNN_EXEC(
        reorder(output_memory, output_usr_memory),
        strm,
        {{DNNL_ARG_FROM, output_memory},
        {DNNL_ARG_TO, output_usr_memory}});
  } else if (lazy_reorder_enabled() && output_memory != output_usr_memory) {
    auto blk_ctx = DPCPPTensorContext::release_tensor_ctx(output_);
    DPCPPTensorContext::set_tensor_ctx(output, std::move(blk_ctx));
  }

  return output;
}

Tensor dpcpp_convolution_backward_input(
    IntArrayRef input_size,
    const at::Tensor& grad_output,
    const at::Tensor& weight,
    IntArrayRef padding,
    IntArrayRef stride,
    IntArrayRef dilation,
    int64_t groups,
    bool bias_defined) {
  auto grad_input = at::empty(input_size, grad_output.options());

  if (grad_input.numel() == 0) {
    return grad_input;
  }
  Device curDevice = Device(kDPCPP, current_device());
  auto engine = GpuEngineManager::Instance().get_engine(curDevice);

  auto strm = GpuStreamManager::Instance().get_stream();

  int32_t g = groups;

  int32_t n = grad_input.size(0);
  int32_t ic = grad_input.size(1);
  int32_t ih = grad_input.size(2);
  int32_t iw = grad_input.size(3);

  int32_t oc = grad_output.size(1);
  int32_t oh = grad_output.size(2);
  int32_t ow = grad_output.size(3);

  int32_t kh = weight.size(2);
  int32_t kw = weight.size(3);

  int32_t sh = stride[0];
  int32_t sw = stride[1];
  int32_t ph = padding[0];
  int32_t pw = padding[1];

  // align data type with bf16
  auto data_grad = dt_to_dnnl(grad_output.scalar_type());
  auto weight_t = dt_to_dnnl(weight.scalar_type());
  auto bias_t = dnnl::memory::data_type::f32;
  auto format_any = memory::format_tag::any;
  auto format_nchw = memory::format_tag::nchw;
  auto format_weight = (g != 1) ? memory::format_tag::goihw : memory::format_tag::oihw;

  memory::dims input_tz = {n, ic, ih, iw};
  memory::dims weight_tz = (g != 1)
    ? memory::dims{g, oc / g, ic / g, kh, kw} : memory::dims{oc, ic, kh, kw};
  memory::dims bias_tz = {oc};
  memory::dims output_tz = {n, oc, oh, ow};
  memory::dims _stride = {sh, sw};
  memory::dims _padding = {ph, pw};
  memory::dims _dilation = dilation_sub(dilation);

  if (grad_input.ndimension() == 5) {
    int32_t id = grad_input.size(2);
    ih = grad_input.size(3);
    iw = grad_input.size(4);

    int32_t od = grad_output.size(2);
    oh = grad_output.size(3);
    ow = grad_output.size(4);

    int32_t kd = weight.size(2);
    kh = weight.size(3);
    kw = weight.size(4);

    int32_t sd = stride[0];
    sh = stride[1];
    sw = stride[2];

    int32_t pd = padding[0];
    ph = padding[1];
    pw = padding[2];

    format_nchw = memory::format_tag::ncdhw;
    format_weight = (g != 1) ? memory::format_tag::goidhw : memory::format_tag::oidhw;

    input_tz = {n, ic, id, ih, iw};
    weight_tz = (g != 1)
      ? memory::dims{g, oc / g, ic / g, kd, kh, kw} : memory::dims{oc, ic, kd, kh, kw};
    output_tz = {n, oc, od, oh, ow};
    _stride = {sd, sh, sw};
    _padding = {pd, ph, pw};
  }

  auto input_md = memory::desc({input_tz}, data_grad, format_any);
  auto weight_md = memory::desc({weight_tz}, weight_t, format_any);
  auto bias_md = memory::desc({bias_tz}, bias_t, format_any);
  auto output_md = memory::desc({output_tz}, data_grad, format_any);

  std::shared_ptr<convolution_forward::desc> conv_forward_desc;
  if (bias_defined)
    conv_forward_desc.reset(new convolution_forward::desc(
        prop_kind::forward, algorithm::convolution_direct,
        input_md, weight_md, bias_md, output_md,
        _stride, _dilation, _padding, _padding));
  else
    conv_forward_desc.reset(new convolution_forward::desc(
        prop_kind::forward, algorithm::convolution_direct,
        input_md, weight_md, output_md,
        _stride, _dilation, _padding, _padding));

  auto conv_forward_pd = convolution_forward::primitive_desc(*conv_forward_desc, engine);

  auto conv_backward_data_desc = convolution_backward_data::desc(
      algorithm::convolution_direct,
      input_md, weight_md, output_md,
      _stride, _dilation, _padding, _padding);

  auto conv_backward_data_pd = convolution_backward_data::primitive_desc(
      conv_backward_data_desc, engine, conv_forward_pd);

  memory grad_output_usr_memory, weight_usr_memory, grad_input_usr_memory;
  if (!lazy_reorder_enabled()) {
    grad_output_usr_memory = dpcpp_onednn_memory(
      {{output_tz}, data_grad, format_nchw}, engine, grad_output.data_ptr());

    weight_usr_memory = dpcpp_onednn_memory(
      {{weight_tz}, weight_t, format_weight}, engine, weight.data_ptr());

    grad_input_usr_memory = dpcpp_onednn_memory(
      {{input_tz}, data_grad, format_nchw}, engine, grad_input.data_ptr());
  } else {
    auto grad_output_ctx = at::AtenIpexTypeDPCPP::DPCPPTensorContext::get_tensor_ctx(grad_output);
    grad_output_usr_memory = grad_output_ctx.is_plain()
        ? dpcpp_onednn_memory({{output_tz}, data_grad, format_nchw}, engine, grad_output.data_ptr())
        : dpcpp_onednn_memory({grad_output_ctx.meta()}, engine, grad_output.data_ptr());

    auto weight_ctx = at::AtenIpexTypeDPCPP::DPCPPTensorContext::get_tensor_ctx(weight);
    weight_usr_memory = weight_ctx.is_plain()
        ? dpcpp_onednn_memory({{weight_tz}, weight_t, format_nchw}, engine, weight.data_ptr())
        : dpcpp_onednn_memory({weight_ctx.meta()}, engine, weight.data_ptr());

    auto grad_input_ctx = at::AtenIpexTypeDPCPP::DPCPPTensorContext::get_tensor_ctx(grad_input);
    grad_input_usr_memory = grad_input_ctx.is_plain()
        ? dpcpp_onednn_memory({{output_tz}, data_grad, format_nchw}, engine, grad_input.data_ptr())
        : dpcpp_onednn_memory({grad_input_ctx.meta()}, engine, grad_input.data_ptr());
  }

  Tensor grad_output_;
  auto expected_grad_output_md = conv_backward_data_pd.diff_dst_desc();
  auto grad_output_memory = grad_output_usr_memory;
  if (grad_output_usr_memory.get_desc() != expected_grad_output_md) {
    auto item_num = static_cast<int64_t>(expected_grad_output_md.get_size() / grad_output.itemsize());
    grad_output_ = at::AtenIpexTypeDPCPP::empty({item_num}, grad_output.options(), c10::nullopt);
    grad_output_memory = dpcpp_onednn_memory(expected_grad_output_md, engine, grad_output_.data_ptr());
    DPCPP_ONEDNN_EXEC(
        reorder(grad_output_usr_memory, grad_output_memory),
        strm,
        {{DNNL_ARG_FROM, grad_output_usr_memory},
        {DNNL_ARG_TO, grad_output_memory}});
  }

  Tensor weight_;
  auto expected_weight_md = conv_backward_data_pd.weights_desc();
  auto weight_memory = weight_usr_memory;
  if (weight_usr_memory.get_desc() != expected_weight_md) {
    auto item_num = static_cast<int64_t>(expected_weight_md.get_size() / weight.itemsize());
    weight_ = at::AtenIpexTypeDPCPP::empty({item_num}, weight.options(), c10::nullopt);
    weight_memory = dpcpp_onednn_memory(expected_weight_md, engine, weight_.data_ptr());
    DPCPP_ONEDNN_EXEC(
        reorder(weight_usr_memory, weight_memory),
        strm,
        {{DNNL_ARG_FROM, weight_usr_memory},
        {DNNL_ARG_TO, weight_memory}});
  }

  Tensor grad_input_;
  auto expected_grad_input_md = conv_backward_data_pd.diff_src_desc();
  auto grad_input_memory = grad_input_usr_memory;
  if (grad_input_memory.get_desc() != expected_grad_input_md) {
    auto item_num = static_cast<int64_t>(expected_grad_input_md.get_size() / grad_input.itemsize());
    grad_input_ = at::AtenIpexTypeDPCPP::empty({item_num}, grad_input.options(), c10::nullopt);
    grad_input_memory = dpcpp_onednn_memory(expected_grad_input_md, engine, grad_input_.data_ptr());
  }

  auto conv_backward_data = convolution_backward_data(conv_backward_data_pd);
  DPCPP_ONEDNN_EXEC(
      conv_backward_data,
      strm,
      {{MKLDNN_ARG_DIFF_DST, grad_output_memory},
      {MKLDNN_ARG_WEIGHTS, weight_memory},
      {MKLDNN_ARG_DIFF_SRC, grad_input_memory}});

  if (!lazy_reorder_enabled() && grad_input_memory != grad_input_usr_memory) {
    DPCPP_ONEDNN_EXEC(
        reorder(grad_input_memory, grad_input_usr_memory),
        strm,
        {{DNNL_ARG_FROM, grad_input_memory},
        {DNNL_ARG_TO, grad_input_usr_memory}});
  } else if (lazy_reorder_enabled() && grad_input_memory != grad_input_usr_memory) {
    auto blk_ctx = DPCPPTensorContext::release_tensor_ctx(grad_input_);
    DPCPPTensorContext::set_tensor_ctx(grad_input, std::move(blk_ctx));
  }

  return grad_input;
}

std::tuple<at::Tensor, at::Tensor> convolution_backward_weights(
    IntArrayRef weight_size,
    const at::Tensor& grad_output,
    const at::Tensor& input,
    IntArrayRef padding,
    IntArrayRef stride,
    IntArrayRef dilation,
    int64_t groups,
    bool bias_defined) {
  auto grad_weight = at::empty(weight_size, grad_output.options());

  Tensor grad_bias;
  if (bias_defined) {
    grad_bias = at::empty({grad_output.size(1)}, grad_output.options());
  }

  if (input.numel() == 0) {
    return std::tuple<at::Tensor, at::Tensor>{grad_weight, grad_bias};
  }
  Device curDevice = Device(kDPCPP, current_device());
  auto engine = GpuEngineManager::Instance().get_engine(curDevice);

  auto strm = GpuStreamManager::Instance().get_stream();

  int32_t g = groups;

  int32_t n = input.size(0);
  int32_t ic = input.size(1);
  int32_t ih = input.size(2);
  int32_t iw = input.size(3);

  int32_t oc = grad_output.size(1);
  int32_t oh = grad_output.size(2);
  int32_t ow = grad_output.size(3);

  int32_t kh = grad_weight.size(2);
  int32_t kw = grad_weight.size(3);

  int32_t sh = stride[0];
  int32_t sw = stride[1];
  int32_t ph = padding[0];
  int32_t pw = padding[1];

  // align data type with bf16
  auto data_grad = dt_to_dnnl(grad_output.scalar_type());
  auto weight_t = dt_to_dnnl(grad_output.scalar_type());
  auto bias_t = memory::data_type::f32;
  auto format_any = memory::format_tag::any;
  auto format_nchw = memory::format_tag::nchw;
  auto format_weight = (g != 1) ? memory::format_tag::goihw : memory::format_tag::oihw;
  auto format_x = memory::format_tag::x;

  memory::dims input_tz = {n, ic, ih, iw};
  memory::dims weight_tz = (g != 1) ? memory::dims{g, oc / g, ic / g, kh, kw}
                                    : memory::dims{oc, ic, kh, kw};
  memory::dims bias_tz = {oc};
  memory::dims output_tz = {n, oc, oh, ow};
  memory::dims _stride = {sh, sw};
  memory::dims _padding = {ph, pw};
  memory::dims _dilation = dilation_sub(dilation);

  if (input.ndimension() == 5) {
    int32_t id = input.size(2);
    ih = input.size(3);
    iw = input.size(4);

    int32_t od = grad_output.size(2);
    oh = grad_output.size(3);
    ow = grad_output.size(4);

    int32_t kd = grad_weight.size(2);
    kh = grad_weight.size(3);
    kw = grad_weight.size(4);

    int32_t sd = stride[0];
    sh = stride[1];
    sw = stride[2];

    int32_t pd = padding[0];
    ph = padding[1];
    pw = padding[2];

    format_nchw = memory::format_tag::ncdhw;
    format_weight = (g != 1) ? memory::format_tag::goidhw : memory::format_tag::oidhw;

    input_tz = {n, ic, id, ih, iw};
    weight_tz = (g != 1) ? memory::dims{g, oc / g, ic / g, kd, kh, kw}
                        : memory::dims{oc, ic, kd, kh, kw};
    output_tz = {n, oc, od, oh, ow};
    _stride = {sd, sh, sw};
    _padding = {pd, ph, pw};
  }

  auto input_md = memory::desc({input_tz}, data_grad, format_any);
  auto weight_md = memory::desc({weight_tz}, weight_t, format_any);
  auto bias_md = memory::desc({bias_tz}, bias_t, format_any);
  auto output_md = memory::desc({output_tz}, data_grad, format_any);

  std::shared_ptr<convolution_forward::desc> conv_forward_desc;
  if (bias_defined)
    conv_forward_desc.reset(new convolution_forward::desc(
        prop_kind::forward, algorithm::convolution_direct,
        input_md, weight_md, bias_md, output_md,
        _stride, _dilation, _padding, _padding));
  else
    conv_forward_desc.reset(new convolution_forward::desc(
        prop_kind::forward, algorithm::convolution_direct,
        input_md, weight_md, output_md,
        _stride, _dilation, _padding, _padding));

  auto conv_forward_pd = convolution_forward::primitive_desc(*conv_forward_desc, engine);

  std::shared_ptr<mkldnn::convolution_backward_weights::desc> conv_backward_weight_desc;
  if (bias_defined)
    conv_backward_weight_desc.reset(
        new mkldnn::convolution_backward_weights::desc(
            algorithm::convolution_direct,
            input_md, weight_md, bias_md, output_md,
            _stride, _dilation, _padding, _padding));
  else
    conv_backward_weight_desc.reset(
        new mkldnn::convolution_backward_weights::desc(
            algorithm::convolution_direct,
            input_md, weight_md, output_md,
            _stride, _dilation, _padding, _padding));

  auto conv_backward_weight_pd = mkldnn::convolution_backward_weights::primitive_desc(
          *conv_backward_weight_desc, engine, conv_forward_pd);

  // create usr memory, enable reorder here
  memory input_usr_memory, grad_output_usr_memory, grad_weight_usr_memory;
  if (!lazy_reorder_enabled()) {
    input_usr_memory = dpcpp_onednn_memory(
        {{input_tz}, data_grad, format_nchw}, engine, input.data_ptr());

    grad_output_usr_memory = dpcpp_onednn_memory(
        {{output_tz}, data_grad, format_nchw}, engine, grad_output.data_ptr());

    grad_weight_usr_memory = dpcpp_onednn_memory(
        {{weight_tz}, weight_t, format_weight}, engine, grad_weight.data_ptr());
  } else {
    auto input_ctx = at::AtenIpexTypeDPCPP::DPCPPTensorContext::get_tensor_ctx(input);
    input_usr_memory = input_ctx.is_plain()
        ? dpcpp_onednn_memory({{input_tz}, data_grad, format_nchw}, engine, input.data_ptr())
        : dpcpp_onednn_memory({input_ctx.meta()}, engine, input.data_ptr());

    auto grad_output_ctx = at::AtenIpexTypeDPCPP::DPCPPTensorContext::get_tensor_ctx(grad_output);
    grad_output_usr_memory = grad_output_ctx.is_plain()
        ? dpcpp_onednn_memory({{output_tz}, data_grad, format_nchw}, engine, grad_output.data_ptr())
        : dpcpp_onednn_memory({grad_output_ctx.meta()}, engine, grad_output.data_ptr());

    auto grad_weight_ctx = at::AtenIpexTypeDPCPP::DPCPPTensorContext::get_tensor_ctx(grad_weight);
    grad_weight_usr_memory = grad_weight_ctx.is_plain()
        ? dpcpp_onednn_memory({{weight_tz}, weight_t, format_weight}, engine, grad_weight.data_ptr())
        : dpcpp_onednn_memory({grad_weight_ctx.meta()}, engine, grad_weight.data_ptr());
  }

  Tensor input_;
  auto expected_input_md = conv_backward_weight_pd.src_desc();
  auto input_memory = input_usr_memory;
  if (input_usr_memory.get_desc() != expected_input_md) {
    auto item_num = static_cast<int64_t>(expected_input_md.get_size() / input.itemsize());
    input_ = at::AtenIpexTypeDPCPP::empty({item_num}, input.options(), c10::nullopt);
    input_memory = dpcpp_onednn_memory(expected_input_md, engine, input_.data_ptr());
    DPCPP_ONEDNN_EXEC(
        reorder(input_usr_memory, input_memory),
        strm,
        {{DNNL_ARG_FROM, input_usr_memory},
        {DNNL_ARG_TO, input_memory}});
  }

  Tensor grad_output_;
  auto expected_grad_output_md = conv_backward_weight_pd.diff_dst_desc();
  auto grad_output_memory = grad_output_usr_memory;
  if (grad_output_usr_memory.get_desc() != expected_grad_output_md) {
    auto item_num = static_cast<int64_t>(expected_grad_output_md.get_size() / grad_output.itemsize());
    grad_output_ = at::AtenIpexTypeDPCPP::empty({item_num}, grad_output.options(), c10::nullopt);
    grad_output_memory = dpcpp_onednn_memory(expected_grad_output_md, engine, grad_output_.data_ptr());
    DPCPP_ONEDNN_EXEC(
        reorder(grad_output_usr_memory, grad_output_memory),
        strm,
        {{DNNL_ARG_FROM, grad_output_usr_memory},
        {DNNL_ARG_TO, grad_output_memory}});
  }

  Tensor grad_weight_;
  auto expected_grad_weight_md = conv_backward_weight_pd.diff_weights_desc();
  auto grad_weight_memory = grad_weight_usr_memory;
  if (grad_weight_usr_memory.get_desc() != expected_grad_weight_md) {
    auto item_num = static_cast<int64_t>(expected_grad_weight_md.get_size() / grad_weight.itemsize());
    grad_weight_ = at::AtenIpexTypeDPCPP::empty({item_num}, grad_weight.options(), c10::nullopt);
    grad_weight_memory = dpcpp_onednn_memory(expected_grad_weight_md, engine, grad_weight_.data_ptr());
  }

  memory grad_bias_memory;
  if (bias_defined) {
<<<<<<< HEAD
    if (!lazy_reorder_enabled()) {
      grad_bias_memory = dpcpp_onednn_memory(
        {{bias_tz}, bias_t, format_x}, engine, grad_bias.data_ptr());
    } else {
      auto grad_bias_ctx = at::AtenIpexTypeDPCPP::DPCPPTensorContext::get_tensor_ctx(grad_bias);
      grad_bias_memory = grad_bias_ctx.is_plain()
        ? dpcpp_onednn_memory({{bias_tz}, bias_t, format_x}, engine, grad_bias.data_ptr())
        : dpcpp_onednn_memory({grad_bias_ctx.meta()}, engine, grad_bias.data_ptr());
    }
=======
    grad_bias_memory = dpcpp_onednn_memory({{bias_tz}, bias_t, format_x}, engine, grad_bias.data_ptr());
>>>>>>> d3022db9
  } else {
    grad_bias_memory = memory({{}, bias_t, format_x}, engine);
  }

  auto conv_backward_weight = mkldnn::convolution_backward_weights(conv_backward_weight_pd);
  DPCPP_ONEDNN_EXEC(
      conv_backward_weight,
      strm,
      {{MKLDNN_ARG_DIFF_DST, grad_output_memory},
      {MKLDNN_ARG_SRC, input_memory},
      {MKLDNN_ARG_DIFF_WEIGHTS, grad_weight_memory},
      {MKLDNN_ARG_DIFF_BIAS, grad_bias_memory}});

  if (!lazy_reorder_enabled() && grad_weight_memory != grad_weight_usr_memory) {
    DPCPP_ONEDNN_EXEC(
        reorder(grad_weight_memory, grad_weight_usr_memory),
        strm,
        {{DNNL_ARG_FROM, grad_weight_memory},
        {DNNL_ARG_TO, grad_weight_usr_memory}});
  } else if (lazy_reorder_enabled() && grad_weight_memory != grad_weight_usr_memory) {
    auto blk_ctx = DPCPPTensorContext::release_tensor_ctx(grad_weight_);
    DPCPPTensorContext::set_tensor_ctx(grad_weight, std::move(blk_ctx));
  }

  return std::tuple<at::Tensor, at::Tensor>{grad_weight, grad_bias};
}

std::tuple<at::Tensor, at::Tensor, at::Tensor> dpcpp_convolution_backward(
    const at::Tensor& input,
    const at::Tensor& grad_output_t,
    const at::Tensor& weight,
    IntArrayRef padding,
    IntArrayRef stride,
    IntArrayRef dilation,
    int64_t groups,
    std::array<bool, 3> output_mask) {
  Tensor grad_output = grad_output_t.contiguous();

  Tensor grad_input, grad_weight, grad_bias;
  if (output_mask[0]) {
    // grad_input = at::dpcpp_convolution_backward_input(
    //   input.sizes(), grad_output, weight, padding, stride, dilation, groups,
    //   output_mask[2]);
    // FIXME: we should route to at variable op to insert bp info, even though
    // it is backward op
    // It exists double backward case
    grad_input = dpcpp_convolution_backward_input(
        input.sizes(),
        grad_output,
        weight,
        padding,
        stride,
        dilation,
        groups,
        output_mask[2]);
  }
  if (output_mask[1] || output_mask[2]) {
    // FIXME: we should route to at variable op to insert bp info, even though
    // it is backward op
    // It exists double backward case
    // std::tie/grad_weight, grad_bias) = at::convolution_backward_weights(
    //   weight.sizes(), grad_output, input, padding, stride, dilation, groups,
    //   output_mask[2]);
    std::tie(grad_weight, grad_bias) = convolution_backward_weights(
        weight.sizes(),
        grad_output,
        input,
        padding,
        stride,
        dilation,
        groups,
        output_mask[2]);
  }

  return std::tuple<Tensor, Tensor, Tensor>{grad_input, grad_weight, grad_bias};
}

struct ConvParams {
  std::vector<int64_t> stride;
  std::vector<int64_t> padding;
  std::vector<int64_t> dilation;
  bool transposed;
  std::vector<int64_t> output_padding;
  int groups;
  bool benchmark;
  bool deterministic;

  bool is_strided() const;
  bool is_dilated() const;
  bool is_padded() const;
  bool is_output_padding_neg() const;
  bool is_output_padding_big() const;
  bool is_padding_neg() const;
  bool is_stride_nonpos() const;
  void view1d_as_2d();
  bool use_cpu_depthwise3x3_winograd(
      const at::Tensor& input,
      const at::Tensor& weight) const;
  bool is_depthwise(const at::Tensor& input, const at::Tensor& weight) const;
};

std::ostream& operator<<(std::ostream& out, const ConvParams& params) {
  out << "ConvParams {"
      << "  stride = " << IntArrayRef{params.stride}
      << "  padding = " << IntArrayRef{params.padding}
      << "  dilation = " << IntArrayRef{params.dilation}
      << "  transposed = " << params.transposed
      << "  output_padding = " << IntArrayRef{params.output_padding}
      << "  groups = " << params.groups << "  benchmark = " << params.benchmark
      << "  deterministic = " << params.deterministic << "}";
  return out;
}

bool ConvParams::is_strided() const {
  bool is_strided = false;
  for (int s : stride) {
    is_strided |= (s != 1);
  }
  return is_strided;
}

bool ConvParams::is_dilated() const {
  bool is_dilated = false;
  for (int d : dilation) {
    is_dilated |= (d != 1);
  }
  return is_dilated;
}

bool ConvParams::is_padded() const {
  bool is_padded = false;
  for (int p : padding) {
    is_padded |= (p != 0);
  }
  return is_padded;
}

bool ConvParams::is_output_padding_neg() const {
  bool is_non_neg = false;
  for (int p : output_padding) {
    is_non_neg |= (p < 0);
  }
  return is_non_neg;
}

bool ConvParams::is_output_padding_big() const {
  bool is_big = false;
  for (size_t i = 0; i < output_padding.size(); i++) {
    is_big |=
        (output_padding[i] >= stride[i] || output_padding[i] >= dilation[i]);
  }
  return is_big;
}

bool ConvParams::is_padding_neg() const {
  bool is_non_neg = false;
  for (int p : padding) {
    is_non_neg |= (p < 0);
  }
  return is_non_neg;
}

bool ConvParams::is_stride_nonpos() const {
  bool is_nonpos = false;
  for (int s : stride) {
    is_nonpos |= (s <= 0);
  }
  return is_nonpos;
}

void ConvParams::view1d_as_2d() {
  if (stride.size() == 1) {
    stride.insert(stride.begin(), 1);
    padding.insert(padding.begin(), 0);
    dilation.insert(dilation.begin(), 1);
    output_padding.insert(output_padding.begin(), 0);
  }
}

bool ConvParams::use_cpu_depthwise3x3_winograd(
    const at::Tensor& input,
    const at::Tensor& weight) const {
  return false;
}

bool ConvParams::is_depthwise(const at::Tensor& input, const at::Tensor& weight) const {
  return !transposed && input.ndimension() == 4 && input.size(1) == groups &&
      groups > 1 && // no point if there is only a single group
      weight.size(0) % input.size(1) ==
      0; // output channels must be a multiple of input channels
}

static void check_shape_forward(
    const at::Tensor& input,
    const at::Tensor& weight,
    const at::Tensor& bias,
    const ConvParams& params,
    bool input_is_mkldnn) {
  int64_t k = input.ndimension();
  int64_t weight_dim = weight.ndimension();
  std::vector<int64_t> weight_sizes(weight_dim);
  if ((weight_dim == k + 1) && input_is_mkldnn) {
    weight_sizes[0] = weight.size(0) * weight.size(1);
    std::copy_n(weight.sizes().cbegin() + 2, k - 1, weight_sizes.begin() + 1);
    weight_dim = k;
  } else {
    std::copy_n(weight.sizes().cbegin(), weight_dim, weight_sizes.begin());
  }
  int64_t groups = params.groups;
  auto padding = params.padding;
  auto output_padding = params.output_padding;
  auto stride = params.stride;
  auto dilation = params.dilation;
  bool transposed = params.transposed;

  TORCH_CHECK(!params.is_padding_neg(), "negative padding is not supported");
  TORCH_CHECK(
      !params.is_output_padding_neg(),
      "negative output_padding is not supported");
  TORCH_CHECK(
      !params.is_stride_nonpos(), "non-positive stride is not supported");

  TORCH_CHECK(
      weight_dim == k,
      "Expected ",
      weight_dim,
      "-dimensional input for ",
      weight_dim,
      "-dimensional weight ",
      weight_sizes,
      ", but got ",
      k,
      "-dimensional input of size ",
      input.sizes(),
      " instead");
  TORCH_CHECK(
      weight_sizes[0] >= groups,
      "Given groups=",
      groups,
      ", expected weight to be at least ",
      groups,
      " at dimension 0, but got weight of size ",
      weight_sizes,
      " instead");
  TORCH_CHECK(
      weight_sizes[0] % groups == 0,
      "Given groups=",
      groups,
      ", expected weight to be divisible by ",
      groups,
      " at dimension 0, but got weight of size ",
      weight_sizes,
      " instead");

  if (!transposed) {
    std::vector<int64_t> input_shape;
    std::vector<int64_t> kernel_shape;
    bool kernel_size_correct = true;

    TORCH_CHECK(
        input.size(1) == (weight_sizes[1] * groups),
        "Given groups=",
        groups,
        ", weight of size ",
        weight_sizes,
        ", expected input",
        input.sizes(),
        " to have ",
        (weight_sizes[1] * groups),
        " channels, but got ",
        input.size(1),
        " channels instead");
    TORCH_CHECK(
        !bias.defined() ||
            (bias.ndimension() == 1 && bias.size(0) == weight_sizes[0]),
        "Given weight of size ",
        weight_sizes,
        ", expected bias to be 1-dimensional with ",
        weight_sizes[0],
        " elements",
        ", but got bias of size ",
        bias.sizes(),
        " instead");

    for (int i = 2; i < k; ++i) {
      input_shape.push_back(input.size(i) + 2 * padding[i - 2]);
      kernel_shape.push_back(dilation[i - 2] * (weight_sizes[i] - 1) + 1);
      if (input_shape.back() < kernel_shape.back()) {
        kernel_size_correct = false;
      }
    }

    TORCH_CHECK(
        input_shape.size() == kernel_shape.size(),
        "Inconsistent shape between Input and Kernel");

    if (!kernel_size_correct) {
      std::ostringstream input_ss;
      std::ostringstream kernel_ss;
      std::ostringstream output_ss;
      std::string separator = "";

      for (int i = 0, len = input_shape.size(); i < len; ++i) {
        input_ss << separator << input_shape[i];
        kernel_ss << separator << kernel_shape[i];
        separator = " x ";
      }

      TORCH_CHECK(
          0,
          "Calculated padded input size per channel: (",
          input_ss.str(),
          "). "
          "Kernel size: (",
          kernel_ss.str(),
          "). Kernel size can't be greater than actual input size");
    }
  } else {
    TORCH_CHECK(
        input.size(1) == weight_sizes[0],
        "Given transposed=",
        transposed,
        ", weight of size ",
        weight_sizes,
        ", expected input",
        input.sizes(),
        " to have ",
        weight_sizes[0],
        " channels, but got ",
        input.size(1),
        " channels instead");
    TORCH_CHECK(
        !bias.defined() ||
            (bias.ndimension() == 1 &&
             bias.size(0) == weight_sizes[1] * groups),
        "Given transposed=",
        transposed,
        ", weight of size ",
        weight_sizes,
        ", expected bias to be 1-dimensional with ",
        weight_sizes[1] * groups,
        " elements",
        ", but got bias of size ",
        bias.sizes(),
        " instead");
  }
}

static auto view4d(const at::Tensor& tensor) -> at::Tensor {
  TORCH_CHECK(
      tensor.ndimension() == 3,
      "expected 3D tensor, got tensor with ",
      tensor.ndimension(),
      " dimensions instead");
  return tensor.unsqueeze(2);
}

static auto view3d(const at::Tensor& tensor) -> at::Tensor {
  TORCH_CHECK(
      tensor.ndimension() == 4,
      "expected 4D tensor, got tensor with ",
      tensor.ndimension(),
      " dimensions instead");
  return tensor.squeeze(2);
}

} // namespace impl

using namespace impl;

Tensor _convolution_out(
    Tensor& output_r,
    const Tensor& input_r,
    const Tensor& weight_r,
    const Tensor& bias_r,
    IntArrayRef stride_,
    IntArrayRef padding_,
    IntArrayRef dilation_,
    bool transposed_,
    IntArrayRef output_padding_,
    int64_t groups_,
    conv_attr_t attr) {
  auto output = output_r;
  auto input = input_r.contiguous();
  auto weight = weight_r.contiguous();
  auto bias = bias_r;
  auto k = weight.ndimension();
  if (k == input.ndimension() + 1) {
    k = input.ndimension();
  }
  int64_t dim = k - 2;

  TORCH_CHECK(dim > 0, "weight should have at least three dimensions");

  ConvParams params;
  params.stride = expand_param_if_needed(stride_, "stride", dim);
  params.padding = expand_param_if_needed(padding_, "padding", dim);
  params.dilation = expand_param_if_needed(dilation_, "dilation", dim);
  params.transposed = transposed_;
  params.output_padding =
      expand_param_if_needed(output_padding_, "output_padding", dim);
  params.groups = groups_;

  check_shape_forward(input, weight, bias, params, true);

  if (k == 3) {
    params.view1d_as_2d();
    input = view4d(input);
    weight = view4d(weight);
  }

  Tensor output_ = convolution(
      output,
      input,
      weight,
      bias,
      params.padding,
      params.stride,
      params.dilation,
      params.groups,
      attr);

  if (k == 3) {
    output_ = view3d(output_);
  }

  return output_;
}

Tensor _convolution(
    const Tensor& input_r,
    const Tensor& weight_r,
    const Tensor& bias_r,
    IntArrayRef stride_,
    IntArrayRef padding_,
    IntArrayRef dilation_,
    bool transposed_,
    IntArrayRef output_padding_,
    int64_t groups_,
    conv_attr_t attr) {
  Tensor output_r;
  return _convolution_out(
      output_r,
      input_r,
      weight_r,
      bias_r,
      stride_,
      padding_,
      dilation_,
      transposed_,
      output_padding_,
      groups_,
      attr);
}

Tensor convolution_sum(
    const Tensor& input_r,
    const Tensor& weight_r,
    const Tensor& bias_r,
    IntArrayRef stride_,
    IntArrayRef padding_,
    IntArrayRef dilation_,
    bool transposed_,
    IntArrayRef output_padding_,
    int64_t groups_,
    Tensor& accumu,
    Scalar scale,
    Scalar alpha,
    Scalar beta) {
  conv_attr_t attr(
      scale.to<float>(),
      alpha.to<float>(),
      beta.to<float>(),
      1.f,
      conv_attr_t::kind_with_sum);
  return _convolution_out(
      accumu,
      input_r,
      weight_r,
      bias_r,
      stride_,
      padding_,
      dilation_,
      transposed_,
      output_padding_,
      groups_,
      attr);
}

Tensor convolution_sum_relu(
    const Tensor& input_r,
    const Tensor& weight_r,
    const Tensor& bias_r,
    IntArrayRef stride_,
    IntArrayRef padding_,
    IntArrayRef dilation_,
    bool transposed_,
    IntArrayRef output_padding_,
    int64_t groups_,
    Tensor& accumu,
    Scalar scale,
    Scalar alpha,
    Scalar beta) {
  conv_attr_t attr(
      scale.to<float>(),
      alpha.to<float>(),
      beta.to<float>(),
      1.f,
      conv_attr_t::kind_with_relu | conv_attr_t::kind_with_sum);
  return _convolution_out(
      accumu,
      input_r,
      weight_r,
      bias_r,
      stride_,
      padding_,
      dilation_,
      transposed_,
      output_padding_,
      groups_,
      attr);
}

Tensor convolution_relu(
    const Tensor& input_r,
    const Tensor& weight_r,
    const Tensor& bias_r,
    IntArrayRef stride_,
    IntArrayRef padding_,
    IntArrayRef dilation_,
    bool transposed_,
    IntArrayRef output_padding_,
    int64_t groups_,
    Scalar scale,
    Scalar alpha,
    Scalar beta) {
  conv_attr_t attr(
      scale.to<float>(),
      alpha.to<float>(),
      beta.to<float>(),
      1.f,
      conv_attr_t::kind_with_relu);
  return _convolution(
      input_r,
      weight_r,
      bias_r,
      stride_,
      padding_,
      dilation_,
      transposed_,
      output_padding_,
      groups_,
      attr);
}

Tensor convolution_sigmoid(
    const Tensor& input_r,
    const Tensor& weight_r,
    const Tensor& bias_r,
    IntArrayRef stride_,
    IntArrayRef padding_,
    IntArrayRef dilation_,
    bool transposed_,
    IntArrayRef output_padding_,
    int64_t groups_,
    Scalar scale,
    Scalar alpha,
    Scalar beta) {
  conv_attr_t attr(
      scale.to<float>(),
      alpha.to<float>(),
      beta.to<float>(),
      1.f,
      conv_attr_t::kind_with_sigmoid);
  return _convolution(
      input_r,
      weight_r,
      bias_r,
      stride_,
      padding_,
      dilation_,
      transposed_,
      output_padding_,
      groups_,
      attr);
}

Tensor convolution_overrideable(
    const Tensor& input_r,
    const Tensor& weight_r,
    const Tensor& bias_r,
    IntArrayRef stride_,
    IntArrayRef padding_,
    IntArrayRef dilation_,
    bool transposed_,
    IntArrayRef output_padding_,
    int64_t groups_) {
  return _convolution(
      input_r,
      weight_r,
      bias_r,
      stride_,
      padding_,
      dilation_,
      transposed_,
      output_padding_,
      groups_,
      conv_attr_t());
}

std::tuple<Tensor, Tensor, Tensor> convolution_backward_overrideable(
    const Tensor& grad_output,
    const Tensor& input,
    const Tensor& weight,
    IntArrayRef stride,
    IntArrayRef padding,
    IntArrayRef dilation,
    bool transposed,
    IntArrayRef output_padding,
    int64_t groups,
    std::array<bool, 3> output_mask) {

  Tensor input_ = input;            // oneDNN can revice non-contiguous input if we define the stride in input_md,
  if (!input.is_contiguous()) {     // for now, we contiguous the input before oneDNN.
    input_ = input.contiguous();
  }

  Tensor grad_output_ = grad_output.contiguous();

  Tensor grad_input, grad_weight, grad_bias;

  if (output_mask[0]) {
    grad_input = dpcpp_convolution_backward_input(
        input_.sizes(),
        grad_output_,
        weight,
        padding,
        stride,
        dilation,
        groups,
        output_mask[2]);
  }
  if (output_mask[1] || output_mask[2]) {
    std::tie(grad_weight, grad_bias) = convolution_backward_weights(
        weight.sizes(),
        grad_output_,
        input_,
        padding,
        stride,
        dilation,
        groups,
        output_mask[2]);
  }

  return std::tuple<Tensor, Tensor, Tensor>{grad_input, grad_weight, grad_bias};
}

} // namespace AtenIpexTypeDPCPP
} // namespace at
<|MERGE_RESOLUTION|>--- conflicted
+++ resolved
@@ -806,7 +806,6 @@
 
   memory grad_bias_memory;
   if (bias_defined) {
-<<<<<<< HEAD
     if (!lazy_reorder_enabled()) {
       grad_bias_memory = dpcpp_onednn_memory(
         {{bias_tz}, bias_t, format_x}, engine, grad_bias.data_ptr());
@@ -816,9 +815,6 @@
         ? dpcpp_onednn_memory({{bias_tz}, bias_t, format_x}, engine, grad_bias.data_ptr())
         : dpcpp_onednn_memory({grad_bias_ctx.meta()}, engine, grad_bias.data_ptr());
     }
-=======
-    grad_bias_memory = dpcpp_onednn_memory({{bias_tz}, bias_t, format_x}, engine, grad_bias.data_ptr());
->>>>>>> d3022db9
   } else {
     grad_bias_memory = memory({{}, bias_t, format_x}, engine);
   }
