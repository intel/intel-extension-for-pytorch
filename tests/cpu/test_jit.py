--- conflicted
+++ resolved
@@ -170,10 +170,10 @@
 
         self.assertEqual(result, fresult)
 
-<<<<<<< HEAD
+
         # check if the fused node exists in the graph
         self.assertTrue(any(n.kind() == kind for n in graph.nodes()))
-=======
+
     def _test_output_bf16(self, model, x):
         modelName = model.__class__.__name__
 
@@ -205,7 +205,7 @@
         #print(fresult)
 
         self.assertEqual(fresult, result)
->>>>>>> 1e6a11d8
+
 
     def test_output_conv_relu(self):
         self._test_output(
@@ -238,25 +238,19 @@
     def test_output_linear_relu(self):
         self._test_output(
             LinearRelu(3, 32, bias=True),
-<<<<<<< HEAD
             torch.rand(32, 3),
             "ipex::linear_relu")
+        self._test_output_bf16(
+            LinearRelu(3, 32, bias=True),
+            torch.rand(32, 3))
         self._test_output(
             LinearRelu(3, 32, bias=False),
             torch.rand(32, 3),
             "ipex::linear_relu")
-=======
-            torch.rand(32, 3))
-        self._test_output_bf16(
-            LinearRelu(3, 32, bias=True),
-            torch.rand(32, 3))
-        self._test_output(
+        self._test_output_bf16(
             LinearRelu(3, 32, bias=False),
             torch.rand(32, 3))
-        self._test_output_bf16(
-            LinearRelu(3, 32, bias=False),
-            torch.rand(32, 3))
->>>>>>> 1e6a11d8
+
 
 if __name__ == '__main__':
     core.enable_auto_dnnl()
