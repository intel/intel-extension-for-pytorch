--- conflicted
+++ resolved
@@ -724,15 +724,10 @@
     int64_t k,
     int64_t dim,
     bool largest,
-<<<<<<< HEAD
     bool sorted,
     at::Tensor& values,
     at::Tensor& indices) {
-  auto dim_ = maybe_wrap_dim(dim, TensorImpl_Unwrap(self));
-=======
-    bool sorted) {
   auto dim_ = maybe_wrap_dim(dim, self);
->>>>>>> 923c2030
   IPEX_DISPATCH_ALL_TYPES_AND2(
       at::ScalarType::Half,
       at::ScalarType::BFloat16,
