--- conflicted
+++ resolved
@@ -42,12 +42,9 @@
     "deepseek-r1": (AutoModelForCausalLM, AutoTokenizer),
     "deepseekv2": (AutoModelForCausalLM, AutoTokenizer),
     "deepseekv3": (AutoModelForCausalLM, AutoTokenizer),
-<<<<<<< HEAD
+    "deepseekr1": (AutoModelForCausalLM, AutoTokenizer),
     "qwen3": (AutoModelForCausalLM, AutoTokenizer),
     "qwen3moe": (AutoModelForCausalLM, AutoTokenizer),
-=======
-    "deepseekr1": (AutoModelForCausalLM, AutoTokenizer),
->>>>>>> 7956f0f2
     "auto": (AutoModelForCausalLM, AutoTokenizer),
 }
 
