--- conflicted
+++ resolved
@@ -2432,19 +2432,12 @@
                 # for non-quantized layers
                 from ..frontend import optimize as ipex_optimize
 
-<<<<<<< HEAD
-=======
                 _model = _model.to(dtype)
->>>>>>> 8a5b92c6
                 _model = ipex_optimize(
                     _model,
                     dtype=dtype,
                     inplace=True,
-<<<<<<< HEAD
-                    auto_kernel_selection=True if dtype == torch.float else None,
-=======
                     auto_kernel_selection=(dtype == torch.float),
->>>>>>> 8a5b92c6
                 )
             else:
                 # Note that low precision checkpoint is already handled at the beginning.
