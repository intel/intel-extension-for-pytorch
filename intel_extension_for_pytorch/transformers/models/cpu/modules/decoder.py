--- conflicted
+++ resolved
@@ -568,35 +568,6 @@
                         hasattr(self, "deepseek_lowbit_load")
                         and self.deepseek_lowbit_load
                     ):
-<<<<<<< HEAD
-                        if not self.mlp.experts[0].gate_proj.tpp_fallback:
-                            self.moe_linear_type = 1
-                    elif hasattr(self.mlp.experts[0].gate_proj, "use_dnnl"):
-                        if self.mlp.experts[0].gate_proj.use_dnnl:
-                            self.moe_linear_type = 2
-                        else:
-                            self.moe_linear_type = 3
-                    self.gate_weights = []
-                    self.up_weights = []
-                    self.down_weights = []
-                    self.gate_ctx = []
-                    self.up_ctx = []
-                    self.down_ctx = []
-                    offset = (
-                        0
-                        if self.model_backbone == "Qwen3MoeForCausalLM"
-                        else self.mlp.ep_rank * self.mlp.experts_per_rank
-                    )
-                    for expert_idx in range(len(self.mlp.experts)):
-                        expert_layer = self.mlp.experts[expert_idx + offset]
-                        if self.moe_linear_type in [0, 1]:
-                            self.gate_weights.append(expert_layer.gate_proj.weight)
-                            self.up_weights.append(expert_layer.up_proj.weight)
-                            self.down_weights.append(expert_layer.down_proj.weight)
-                        elif self.moe_linear_type in [2, 3]:
-                            self.gate_weights.append(
-                                expert_layer.gate_proj._get_forward_weight()
-=======
                         w13_qweight_list = []
                         w13_scale_list = []
                         w13_zp_list = []
@@ -668,7 +639,6 @@
                                 torch.concat(zp_list, 0)
                                 if zp_list[0] is not None
                                 else None
->>>>>>> 7956f0f2
                             )
                             del self.__dict__["_modules"]["mlp"].experts[idx].gate_proj
                             del self.__dict__["_modules"]["mlp"].experts[idx].up_proj
