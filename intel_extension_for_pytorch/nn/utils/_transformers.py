import torch
import torch.nn as nn
from typing import Optional, Tuple, Union

from intel_extension_for_pytorch.nn.utils._transformer_configuration import IPEXTransformerConfig
from .Activation import ACT2FN
from ._transformer_configuration import IPEXTransformerConfig
import os
import math

def activation_replace(module):
    from transformers.activations import NewGELUActivation

    replace_dict = {
        NewGELUActivation: torch.nn.GELU(approximate="tanh")
    }
    for m in replace_dict.keys():
        if isinstance(module, m):
            return replace_dict[m]
    return module


class IPEXEmptyLinear(nn.Module):
    def __init__(self):
        super(IPEXEmptyLinear, self).__init__()
        # we set the weight and bias to None to avoid any possible memory presure
        self.weight = None
        self.bias = None

    def forward(self, input):
        return torch.nn.functional.linear(input, self.weight, bias=self.bias)

class IPEXEmptyINT4Linear(nn.Module):
    def __init__(self):
        super(IPEXEmptyINT4Linear, self).__init__()
        self.qweight = None 
        self.bias = None
        self.scales = None
        self.qzeros = None
        self.group_size = None

    def forward(self, input):
        if self.bias is None:
            return torch.ops.torch_ipex.mm_int4(input, self.qweight, self.scales, self.qzeros, self.group_size)
        else:
            return torch.ops.torch_ipex.mm_bias_int4(input, self.qweight, self.bias, self.scales, self.qzeros, self.group_size)

class IPEXEmptyLinearWithPadding(nn.Module):
    def __init__(self, n_dim):
        super(IPEXEmptyLinearWithPadding, self).__init__()
        # we set the weight and bias to None to avoid any possible memory presure
        self.weight = None
        self.bias = None
        self.n_dim = n_dim

    def forward(self, input):
        return torch.nn.functional.linear(input, self.weight, bias=self.bias)[:,:,:self.n_dim]

class IPEXEmptyINT4LinearWithPadding(nn.Module):
    def __init__(self, n_dim):
        super(IPEXEmptyINT4LinearWithPadding, self).__init__()
        self.qweight = None
        self.scales = None
        self.qzeros = None
        self.group_size = None
        self.bias = None
        self.n_dim = n_dim

    def forward(self, input):
        if self.bias is None:
            return torch.ops.torch_ipex.mm_int4(input, self.qweight, self.scales, self.qzeros, self.group_size)[:,:,:self.n_dim]
        else:
            return torch.ops.torch_ipex.mm_bias_int4(input, self.qweight, self.bias, self.scales, self.qzeros, self.group_size)[:,:,:self.n_dim]

class IPEXTransformerAtten(nn.Module):

    layer_id_static = 0
    casual_attention_mask = None
    blocked_alibi = None
    blocked_attn_mask = None
    beam_index = None
    batch_size = 1
    runtime_bs = 0

    def __init__(self, config, is_int4=False) -> None:
        super(IPEXTransformerAtten, self).__init__()
        self.config:IPEXTransformerConfig = config
        self.seq_first = self.config.seq_first
        self.kv_cache_optimize = self.config.kv_cache_optimize
        self.layer_id = IPEXTransformerAtten.layer_id_static
        self.max_positions = self.config.max_positions
        self.max_out_positions = self.config.max_out_positions
        self.use_casual_mask = self.config.use_casual_mask
        self.layer_id = IPEXTransformerAtten.layer_id_static
        self.embed_dim = self.config.embed_dim
        self.num_attn_head = self.config.num_attention_heads
        self.tp_size = self.config.tp_size
        self.tp_group = self.config.tp_group
        self.num_attn_head = self.num_attn_head // self.tp_size
        IPEXTransformerAtten.layer_id_static += 1
        self.head_dim = self.config.embed_dim // self.config.num_attention_heads
        self.is_int4 = is_int4
        self.position_emb = self.config.rotary_embedding_class(config=self.config)
        if self.config.scale_attention:
            self.scale_attn = torch.sqrt(torch.tensor(self.head_dim, device=self.config.device))
        else:
            self.scale_attn = None
        self.k_proj = IPEXEmptyLinear() if not is_int4 else IPEXEmptyINT4Linear()
        self.v_proj = IPEXEmptyLinear() if not is_int4 else IPEXEmptyINT4Linear()
        self.q_proj = IPEXEmptyLinear() if not is_int4 else IPEXEmptyINT4Linear()
        self.out_proj = IPEXEmptyLinear() if not is_int4 else IPEXEmptyINT4Linear()

        self.qkv_fused = True
        self.q_wei = None
        self.k_wei = None
        self.v_wei = None
        self.out_wei = None
        self.qkv_wei = None
        self.qkv_bias = None
        self.out_bias = None

        if is_int4:
            self.q_scl = None
            self.q_zp = None
            self.k_scl = None
            self.k_zp = None
            self.v_scl = None
            self.v_zp = None
            self.out_scl = None
            self.out_zp = None
            self.qkv_scl = None
            self.qkv_zp = None
            self.qkv_gs = None
            self.q_gs = None
            self.k_gs = None
            self.v_gs = None
            self.out_gs = None

        col_major = os.environ.get("COL_MAJOR", "OFF").upper() in ["1", "Y", "ON", "YES", "TRUE"]
        self.row_major = not col_major
        self.key_cached = None
        self.value_cached = None
        self.kv_cache_invalid = True

        seq_first = os.environ.get("SEQ_FIRST", "OFF").upper() in ["1", "Y", "ON", "YES", "TRUE"]
        disable_kv_cache = os.environ.get("DISABLE_KV_CACHE", "OFF").upper() in ["1", "Y", "ON", "YES", "TRUE"]
        self.kv_cache = not disable_kv_cache

        self.is_decoder = self.config.is_decoder
        self.residual_drop = nn.Dropout(self.config.residual_dropout) if self.config.residual_dropout is not None else nn.Identity()
        self.attn_drop = nn.Dropout(self.config.attn_dropout) if self.config.attn_dropout is not None else nn.Identity() 
        if self.use_casual_mask:
            mask = torch.ones((self.max_positions, self.max_positions), dtype=torch.float)
            mask = (1 - torch.tril(mask).view(1, 1, self.max_positions, self.max_positions)) * (-66504.0)
            IPEXTransformerAtten.attention_mask = mask.to(self.config.device) 

        # the cached key/value for the input prompt
        self.key_prompt = None
        self.value_prompt = None
        self.prev_len = 0 
        self.cur_len = 0

    @staticmethod
    def update_beam_index(beam_index):
        IPEXTransformerAtten.beam_index = beam_index
    
    @staticmethod
    def release_all_static_cached_resources():
        IPEXTransformerAtten.casual_attention_mask = None
        IPEXTransformerAtten.blocked_alibi = None
        IPEXTransformerAtten.blocked_attn_mask = None
        IPEXTransformerAtten.beam_index = None
    
    def release_resources(self):
        self.key_cached = None
        self.value_cached = None
        self.key_prompt = None
        self.value_prompt = None

    def checking_cache(self, layer_past):
        acc_test = os.environ.get("LLM_ACC_TEST", "OFF").upper() in ["1", "ON", "Y", "YES", "TRUE"]
        if not acc_test:
            return True
        if layer_past is None:
            return True
        prev_key, prev_value = layer_past[0], layer_past[1]
        prev_key_len = prev_key.size(2)
        if not torch.equal(self.key_cached[:prev_key_len, :, :, :], prev_key):
            return False
        if not torch.equal(self.value_cached[:prev_key_len, :, :, :], prev_value):
            return False
        return True

    def qkv_cache_optimized_greedy(self, hidden_states, layer_past = None):
        # greedy search path
        # hidden_states has already been converted to [seq, beam, hidden_size]
        if hidden_states.shape[0] != 1:
            # the first timestep
            shape = [self.max_positions, hidden_states.shape[1], self.num_attn_head, self.head_dim]
            self.key_cached = torch.empty(shape, device=hidden_states.device, dtype=hidden_states.dtype)
            self.value_cached = torch.empty(shape, device=hidden_states.device, dtype=hidden_states.dtype)
            self.prev_len = 0
        elif self.key_cached is None or self.value_cached is None:
            prev_key, value_key = layer_past[0], layer_past[1]
            self.prev_len = prev_key.size(2)
            shape = [self.max_positions, hidden_states.shape[1], self.num_attn_head, self.head_dim]
            self.key_cached = torch.empty(shape, device=hidden_states.device, dtype=hidden_states.dtype)
            self.value_cached = torch.empty(shape, device=hidden_states.device, dtype=hidden_states.dtype)
        else:
            self.prev_len = layer_past[0].size(2)

        if not self.checking_cache(layer_past):
            self.prev_len = layer_past[0].size(2)
            self.key_cached[:self.prev_len, :, :, :] = layer_past[0].permute(2, 0, 1, 3)
            self.value_cached[:self.prev_len,: , :, :] = layer_past[1].permute(2, 0, 1, 3)

        self.cur_len = self.prev_len + hidden_states.size(0)

        shape = [hidden_states.shape[0], hidden_states.shape[1], self.num_attn_head * self.head_dim]
        query = torch.empty(shape, device=hidden_states.device, dtype=hidden_states.dtype)
        
        key = self.key_cached[self.prev_len : self.cur_len, :, :, :]
        value = self.value_cached[self.prev_len : self.cur_len, :, :, :]

        key = key.view(shape)
        value = value.view(shape)
      
        if self.is_int4:
            torch.ops.torch_ipex.mm_qkv_out_int4(hidden_states, self.qkv_wei, self.qkv_scl, self.qkv_zp, self.qkv_bias, query, key, value, self.qkv_gs)
        else:
            torch.ops.torch_ipex.mm_qkv_out(hidden_states, self.qkv_wei, self.qkv_bias, query, key, value)
        return query, key, value

    def qkv_cache_optimized_beam(self, hidden_states, layer_past = None):
        # beam search path
        # hidden_states has already been converted to [seq, bs*beam, hidden_size]
        if hidden_states.shape[0] != 1:
            # the first timestep
            # first timestamp's shape will be [seq, bs, hidden_size]
            shape = [hidden_states.shape[0], hidden_states.shape[1], self.num_attn_head * self.head_dim]
            query = torch.empty(shape, device=hidden_states.device, dtype=hidden_states.dtype)
            self.key_prompt = torch.empty(shape, device=hidden_states.device, dtype=hidden_states.dtype)
            self.value_prompt = torch.empty(shape, device=hidden_states.device, dtype=hidden_states.dtype)
            if self.is_int4:
                torch.ops.torch_ipex.mm_qkv_out_int4(hidden_states, self.qkv_wei, self.qkv_scl, self.qkv_zp, self.qkv_bias, query, self.key_prompt, self.value_prompt, self.qkv_gs)
            else:
                torch.ops.torch_ipex.mm_qkv_out(hidden_states, self.qkv_wei, self.qkv_bias, query, self.key_prompt, self.value_prompt)
            key = self.key_prompt
            value = self.value_prompt
            self.prev_len = 0
            self.cur_len = 0
            if hidden_states.shape[1] != IPEXTransformerAtten.runtime_bs:
                self.kv_cache_invalid = True
        else:
            # the 2nd to the last timestep
            if self.key_cached is None or self.value_cached is None or self.kv_cache_invalid:
                # the 2nd generated token, create the key_cached and value_cached buffers
                shape = [self.max_out_positions, hidden_states.shape[1], self.num_attn_head, self.head_dim]
                self.key_cached = torch.empty(shape, device=hidden_states.device, dtype=hidden_states.dtype)
                self.value_cached = torch.empty(shape, device=hidden_states.device, dtype=hidden_states.dtype)
                self.prev_len = 0
                self.kv_cache_invalid = False
                if self.layer_id == IPEXTransformerAtten.layer_id_static - 1:
                    IPEXTransformerAtten.runtime_bs = hidden_states.shape[1]

            self.cur_len = self.prev_len + hidden_states.size(0)
            shape = [hidden_states.shape[0], hidden_states.shape[1], self.num_attn_head * self.head_dim]
            query = torch.empty(shape, device=hidden_states.device, dtype=hidden_states.dtype)
            key = self.key_cached[self.prev_len : self.cur_len, :, :, :]
            value = self.value_cached[self.prev_len : self.cur_len, :, :, :]
            key = key.view(shape)
            value = value.view(shape)
            if self.is_int4:
                torch.ops.torch_ipex.mm_qkv_out_int4(hidden_states, self.qkv_wei, self.qkv_scl, self.qkv_zp, self.qkv_bias, query, key, value, self.qkv_gs)
            else:
                torch.ops.torch_ipex.mm_qkv_out(hidden_states, self.qkv_wei, self.qkv_bias, query, key, value)
        self.prev_len = self.cur_len
        return query, key, value

    def qkv_normal(self, hidden_states, layer_past = None):
        if self.row_major:
            if self.is_int4:
                query = torch.ops.torch_ipex.mm_int4(hidden_states, self.q_wei, self.q_scl, self.q_zp, self.q_gs)
                key = torch.ops.torch_ipex.mm_int4(hidden_states, self.k_wei, self.k_scl, self.k_zp, self.k_gs)
                value = torch.ops.torch_ipex.mm_int4(hidden_states, self.v_wei, self.v_scl, self.v_zp, self.v_gs)
            else:
                query = torch.matmul(hidden_states, self.q_wei)
                key = torch.matmul(hidden_states, self.k_wei)
                value = torch.matmul(hidden_states, self.v_wei)
        else:
            query = self.q_proj(hidden_states)
            key = self.k_proj(hidden_states)
            value = self.v_proj(hidden_states)
        return query, key, value


    def compute_qkv(self,
                    hidden_state: torch.Tensor,
                    key_value_state: Optional[torch.Tensor] = None,
                    layer_past: Optional[Tuple[torch.Tensor]] = None):
        if self.kv_cache_optimize and self.row_major and self.kv_cache:
            if self.get_beam_width() == 1:
                query, key, value = self.qkv_cache_optimized_greedy(hidden_states=hidden_state, layer_past=layer_past)
            else:
                # TODO: support greedy
                # update prompts status
                new_prompts = True if layer_past == None else False
                if new_prompts:
                    self.key_prompt = None
                    self.value_prompt = None
                query, key, value = self.qkv_cache_optimized_beam(hidden_states=hidden_state, layer_past=layer_past)
            new_shape = query.size()[:-1] + (self.num_attn_head, self.head_dim)
            if self.cur_len == 0:
                if self.key_prompt is not None:
                    self.key_prompt = self.key_prompt.view(new_shape)
                if self.value_prompt is not None:
                    self.value_prompt = self.value_prompt.view(new_shape)
        else:
            # qkv fusion now is only support on greedy search 
            query, key, value = self.qkv_normal(hidden_states=hidden_state, layer_past=layer_past)

        new_shape = query.size()[:-1] + (self.num_attn_head, self.head_dim)
        # reshape the qkv size from (seq_len, bs*beam, num_head*head_dim) to (seq_len, bs*beam, num_head, head_dim)
        query = query.view(new_shape)
        key = key.view(new_shape)
        value = value.view(new_shape)

        return query, key, value

    def optimized_combine(self, query, key, value, layer_past = None):
        if self.cur_len == 0:
            key = self.key_prompt
            value = self.value_prompt
            self.key_prompt = self.key_prompt.permute(1, 2, 0, 3)
            self.value_prompt = self.value_prompt.permute(1, 2, 0, 3)
        else:
            # query/key/value shape and layout [seq, bs*beam, num_head, head_dim]
            key = self.key_cached[: self.cur_len, :, :, :]  # [seq_len, bs*beam, head, head_dim]
            value = self.value_cached[: self.cur_len, :, :, :] # [seq_len, bs*beam, head, head_dim]
        query = query.permute(1, 2, 0, 3)  # [bs*beam, head, seq_len, head_dim]
        key = key.permute(1, 2, 0, 3)  # [bs*beam, head, seq_len, head_dim]
        value = value.permute(1, 2, 0, 3)  # [bs*beam, head, seq_len, head_dim]
        return query, key, value

    def normal_combine(self, query, key, value, layer_past = None):
        # query/key/value has been converted to [seq, bs*beam, num_head, head_dim]
        query = query.permute(1, 2, 0, 3)
        key = key.permute(1, 2, 0, 3)
        value = value.permute(1, 2, 0, 3)
        if layer_past is not None:
            past_key = layer_past[0]
            past_value = layer_past[1]
            key = torch.cat((past_key, key), dim=-2)
            value = torch.cat((past_value, value), dim=-2)
        return query, key, value

    def combine_with_cache(self, query, key, value, layer_past = None):
        if self.kv_cache_optimize and self.row_major and self.kv_cache:
            query, key, value = self.optimized_combine(query, key, value, layer_past=layer_past)
        else:
            query, key, value = self.normal_combine(query, key, value, layer_past=layer_past)
        return query, key, value

    def apply_rotary_embedding(self, key, query, position_ids):
        return self.position_emb(key, query, position_ids, self.layer_id)

    def all_reduce_if_necessary(self, reduce_target):
        if self.tp_group is not None:
            try:
                from deepspeed import comm as dist
            except ImportError as e:
                print("Can not find deepspeed. If you are using multi-tile feature, please make sure the deepspeed is correctly installed in your environment")
                return 
            dist.all_reduce(reduce_target, group=self.tp_group)
            return reduce_target
        else:
            return reduce_target

    def get_blocked_alibi(self, alibi):
        if self.layer_id == 0:
            shape = [alibi.shape[0], alibi.shape[1], self.max_positions] # [beam*num_head, q_len, kv_len]
            IPEXTransformerAtten.blocked_alibi = torch.empty(shape, device=alibi.device, dtype=alibi.dtype)
            kv_len = alibi.shape[2]
            IPEXTransformerAtten.blocked_alibi[:, :, 0 : kv_len] = alibi
        return IPEXTransformerAtten.blocked_alibi

    def get_blocked_attn_mask(self, attn_mask):
        if self.layer_id == 0:
            IPEXTransformerAtten.blocked_attn_mask = torch.empty((attn_mask.shape[0], attn_mask.shape[1], attn_mask.shape[2], self.max_positions), device=attn_mask.device, dtype=attn_mask.dtype)
            IPEXTransformerAtten.blocked_attn_mask.fill_(-65504.);
            IPEXTransformerAtten.blocked_attn_mask[:, :, :, 0 : attn_mask.shape[3]] = attn_mask
        return IPEXTransformerAtten.blocked_attn_mask

    def naive_self_attention(self, query, key, value, attention_mask=None, head_mask=None, alibi : torch.Tensor=None):
        if alibi is not None:
            batch_size, num_heads, q_length, dim = query.shape
            _, _, kv_length, _ = key.shape
            batch1 = query.view(-1, q_length, dim)
            batch2 = key.view(-1, kv_length, dim).transpose(1, 2)
            matmul_result = alibi.baddbmm(
                batch1=batch1,
                batch2=batch2,
                beta=self.beta,
                alpha=self.inv_norm_factor,
            )

            # change view to [batch_size, num_heads, q_length, kv_length]
            attention_scores = matmul_result.view(batch_size, num_heads, q_length, kv_length)
            attn_weights = torch.masked_fill(attention_scores, attention_mask, torch.finfo(attention_scores.dtype).min)
            attention_probs = nn.functional.softmax(attn_weights, dim=-1)

            # [batch_size, num_heads, q_length, kv_length]
            attention_probs = self.attn_drop(attention_probs)

            if head_mask is not None:
                attention_probs = attention_probs * head_mask

            # matmul: [batch_size * num_heads, q_length, head_dim]
            attn_output = torch.matmul(attention_probs, value)
        else:
            attn_weights = torch.matmul(query, key.transpose(-1, -2))

            if self.use_casual_mask:
                # convert the casual mask dtype to target dtype, this should only happen once
                IPEXTransformerAtten.attention_mask.to(attn_weights.dtype)
                query_length, key_length = query.size(-2), key.size(-2)
                casual_mask = IPEXTransformerAtten.attention_mask[:, :, key_length - query_length : key_length, :key_length]
                # # TODO: Maybe we can move this line to the initializer
                # casual_mask *= -66504.0
                # replace torch.where as torch.add might helps with the host overhead
                attn_weights += casual_mask
            if self.scale_attn:
                attn_weights /= self.scale_attn
            if attention_mask is not None:
                attn_weights += attention_mask
                # the attn_weights should anyway bigger than dtype.min, I wonder if this is necessary
                attn_weights = torch.max(attn_weights, torch.tensor(torch.finfo(attn_weights.dtype).min))
            attn_weights = nn.functional.softmax(attn_weights, dim=-1, dtype=torch.float).to(query.dtype)
            attn_weights = self.attn_drop(attn_weights)
            if head_mask is not None:
                attn_weights = attn_weights * head_mask
            attn_output = torch.matmul(attn_weights, value)

        return attn_output, attn_weights

    def self_attention(self, query, key, value, attention_mask=None, head_mask=None, alibi=None):
        do_sdp_fusion = os.environ.get("ENABLE_SDP_FUSION", "OFF").upper() in ["1", "Y", "ON", "YES", "TRUE"]
        if self.config.sdp_fusion_enable and do_sdp_fusion:
            attn_weights = None

            # parameters
            dropout = 0.0
            alpha = 1.0 / math.sqrt(self.head_dim)
            beta = 1.0 # TODO: ignored by native
            is_causal = False
            if self.use_casual_mask == True and query.shape[2] != 1:
                is_causal = True

            blocked_attn_mask = None
            if attention_mask != None:
                # transform the attention_mask to casual mask if the attention_mask is in bool
                if attention_mask.dtype == torch.bool:
                    blocked_attn_mask = None
                    if query.shape[2] != 1:
                        is_causal = True
                else:
                    blocked_attn_mask = self.get_blocked_attn_mask(attention_mask)

            blocked_alibi = None
            if alibi != None:
                blocked_alibi = self.get_blocked_alibi(alibi)

            if self.cur_len > 0 and self.get_beam_width() != 1:
                ########### 2nd token to the end
                # query shape [bs*beam, head, q_seq, dim], layout [q_seq, bs*beam, head, dim]
                # query shape [4, 16, 1, 256], stride [4096, 256, 16384, 1]
                # key_prompt shape [bs, head, prompt_seq, dim], layout [prompt_seq, bs, head, dim]
                # key_prompt shape [1, 16, 32, 256], stride [4096, 256, 4096, 1]
                # value_prompt is the same as key_prompt
                # key shape [bs*beam, head, kv_seq, dim], layout [kv_seq, bs*beam, head, dim]
                # key shape [4, 16, kv_len, 256]
                # value is the same as key
                # attention_mask= None
                # is_causal=False
                # beam_idx shape [kv_len, beam], layout [kv_len, beam], dtype=int32
                # self.cur_len = kv_len
                attn_output = torch.xpu.IpexSDP_Index(query, self.key_prompt, self.value_prompt, key, value, IPEXTransformerAtten.beam_index, blocked_alibi, blocked_attn_mask, head_mask, self.cur_len, alpha, beta, dropout, is_causal)
            else:
                ########### first token
                # query shape [bs*beam, head, q_seq, dim], layout [q_seq, bs*beam, head, dim]
                # query shape [1, 16, 32, 256], stride [4096, 256, 4096, 1]
                # key, value are the same as query
                # attention_mask= None
                # is_causal=True
                attn_output = torch.xpu.IpexSDP(query, key, value, blocked_alibi, blocked_attn_mask, head_mask, alpha, beta, dropout, is_causal, True)
        else:
            if self.cur_len > 0:
                key, value = self.reorder_cache(key, value, IPEXTransformerAtten.beam_index)
            attn_output, attn_weights = self.naive_self_attention(query, key, value, attention_mask=attention_mask, head_mask=head_mask, alibi=alibi)
        return attn_output, attn_weights

    def get_beam_width(self):
        return IPEXTransformerAtten.beam_index.shape[1] // IPEXTransformerAtten.batch_size if IPEXTransformerAtten.beam_index != None else 1

    def expand_beam_idx(self):
        bs = IPEXTransformerAtten.batch_size
        beam_idx = IPEXTransformerAtten.beam_index
        beam = beam_idx.shape[1] // bs
        expand_beam_idx = torch.empty_like(beam_idx)
        for i in range(bs):
            expand_beam_idx[:, i*beam:(i+1)*beam] = beam_idx[:, i*beam:(i+1)*beam]  + beam * i
        return expand_beam_idx

    def reorder_cache(self, key, value, beam_idx_cache):
        """
        This function is used to re-order the `past_key_values` cache if [`~PretrainedModel.beam_search`] or
        [`~PretrainedModel.beam_sample`] is called. This is required to match `past_key_values` with the correct
        beam_idx at every generation step.
        """
        # past_key_values: 28 decoder layers of [key, value]
        # beam_idx_cache: [kv_out_len, bs*beam]

        # self.key_prompt shape[bs, head, seq, dim] layout[seq, bs, head, dim]
        # key shape[bs*beam, head, kv_len, dim] layout[kv_len, bs*beam, head, dim]
        bs = self.key_prompt.shape[0]
        beam = int(key.shape[0] // bs)
        expand_shape = [bs, beam, self.key_prompt.shape[1]*self.key_prompt.shape[2]*self.key_prompt.shape[3]]
        shape = [bs*beam, self.key_prompt.shape[1], self.key_prompt.shape[2], self.key_prompt.shape[3]]
        #shape1 = [bs* beam, key.shape[1], key.shape[2], key.shape[3]]
        key_prompt = self.key_prompt.reshape(bs, 1, -1).expand(expand_shape).reshape(shape)
        value_prompt = self.value_prompt.reshape(bs, 1, -1).expand(expand_shape).reshape(shape)
        key_list = [key_prompt]
        value_list = [value_prompt]
        beam_idx_cache = self.expand_beam_idx()
        for idx in range(beam_idx_cache.shape[0]):
            beam_idx = beam_idx_cache[idx]
            current_key = key[:, :, idx, :].view(bs*beam, key.shape[1], 1, -1)
            current_key = current_key.index_select(0, beam_idx.to(key.device))
            key_list.append(current_key)
            current_value = value[:, :, idx, :].view(bs*beam, value.shape[1], 1, -1)
            current_value = current_value.index_select(0, beam_idx.to(value.device))
            value_list.append(current_value)

        key = torch.cat(key_list, dim=2)
        value = torch.cat(value_list, dim=2)
        return key, value

    def get_final_output(self, attn_output: torch.Tensor, residual: Optional[torch.Tensor] = None):
        # reshape the attn_output from [bs, head_num, seq_len, head_dim] back to [seq_len, bs, embedding_size]
        attn_output = attn_output.permute(2, 0, 1, 3)
        attn_output = attn_output.reshape(attn_output.size()[:-2] + (self.embed_dim // self.tp_size,))

        if self.row_major:
            if residual is None:
                if self.is_int4:
                    attn_output = torch.ops.torch_ipex.mm_int4(attn_output, self.out_wei, self.out_scl, self.out_zp, self.out_gs)
                else:
                    attn_output = torch.matmul(attn_output, self.out_wei)
                self.all_reduce_if_necessary(attn_output)
                if self.out_bias is not None:
                    attn_output += self.out_bias
            else:
                shape = [attn_output.shape[0], attn_output.shape[1], self.embed_dim]
                if self.out_bias is not None:
                    if self.is_int4:
                        attn_output = torch.ops.torch_ipex.mm_bias_resadd_int4(attn_output, self.out_wei, self.out_bias, residual, 1.0/self.tp_size)
                    else:
                        attn_output = torch.ops.torch_ipex.mm_bias_resadd(attn_output, self.out_wei, self.out_bias, residual, 1.0/self.tp_size)
                else:
                    attn_output = torch.addmm(residual.flatten(0, -2), attn_output.flatten(0, -2), self.out_wei, beta=1.0/self.tp_size)
                attn_output = attn_output.view(shape)
                self.all_reduce_if_necessary(attn_output)
        else:
            attn_output = torch.matmul(attn_output, self.out_proj.weight.t())
            self.all_reduce_if_necessary(attn_output)
            if residual is not None:
                attn_output += residual
        return attn_output
        # return self.residual_drop(attn_output)

    def forward(
        self,
        hidden_states: torch.FloatTensor,
        key_value_states: Optional[torch.Tensor] = None,
        layer_past: Optional[Tuple[torch.Tensor]] = None,
        attention_mask: Optional[torch.FloatTensor] = None,
        position_ids: Optional[torch.LongTensor] = None,
        head_mask: Optional[torch.FloatTensor] = None,
        use_cache: Optional[bool] = False,
        output_attentions: Optional[bool] = False,
        residual: Optional[torch.Tensor] = None,
        alibi: torch.Tensor = None
    ):
        # the shape of query, key, value, [seq, bs*beam, head*dim]
        # the layout of query, key, value, [seq, bs*beam, head*dim]
        query, key, value = self.compute_qkv(hidden_state=hidden_states, key_value_state=key_value_states, layer_past=layer_past)

        # the shape of query, key, value, [seq, bs*beam, head, dim]
        # the layout of query, key, value, [seq, bs*beam, head, dim]
        key, query = self.apply_rotary_embedding(key, query, position_ids=position_ids)

        # the shape of query, key, value, [seq, bs*beam, head, dim]
        # the layout of query, key, value, [seq, bs*beam, head, dim]
        query, key, value = self.combine_with_cache(query, key, value, layer_past=layer_past)

        if use_cache or self.is_decoder:
            present = (key, value)
        else:
            present = None

        # the shape of query, key, value, [bs*beam, head, seq, dim]
        # the layout of query, key, value, [seq, bs*beam, head, dim]
        attn_output, attn_weight = self.self_attention(query, key, value, attention_mask, head_mask, alibi)
        attn_output = self.get_final_output(attn_output=attn_output, residual=residual)

        outputs = (attn_output, present)
        if output_attentions:
            outputs += (attn_weight, )
        else:
            outputs += (None, )

        return outputs          # return as (attn_output, present, output_atten)

<<<<<<< HEAD
class IPEXGPTJAttn(IPEXTransformerAtten):
    def __init__(self, config, is_int4=False) -> None:
        super().__init__(config, is_int4)

class IPEXLlamaAttn(IPEXTransformerAtten):
    def __init__(self, config) -> None:
        super().__init__(config)

class IPEXBloomAttn(IPEXTransformerAtten):
    def __init__(self, config) -> None:
        super().__init__(config)
        self.query_key_value = IPEXEmptyLinear()
        self.inv_norm_factor = 1.0 / math.sqrt(self.head_dim)
        self.beta = 1.0

    def qkv_normal(self, hidden_states, layer_past = None):
        if self.row_major:
            shape = [hidden_states.shape[0], hidden_states.shape[1], self.num_attn_head * self.head_dim]
            query = torch.empty(shape, device=hidden_states.device, dtype=hidden_states.dtype)
            key = torch.empty_like(query)
            value = torch.empty_like(query)
            torch.ops.torch_ipex.mm_qkv_out(hidden_states, self.qkv_wei, self.qkv_bias, query, key, value)
        else:
            fused_qkv = self.query_key_value(hidden_states)
            batch_size, seq_length, three_times_hidden_size = fused_qkv.shape
            fused_qkv = fused_qkv.view(batch_size, seq_length, self.num_attn_head, 3, self.head_dim)
            query = fused_qkv[..., 0, :].reshape(batch_size, seq_length, -1)
            key = fused_qkv[..., 1, :].reshape(batch_size, seq_length, -1)
            value = fused_qkv[..., 2, :].reshape(batch_size, seq_length, -1)
        return query, key, value


class IPEXOptAtten(IPEXTransformerAtten):
    def __init__(self, 
                 config: IPEXTransformerConfig) -> None:
        super().__init__(config)
        self.scaling = self.head_dim**-0.5

    def compute_qkv(self,
                    hidden_state: torch.Tensor,
                    key_value_state: Optional[torch.Tensor] = None,
                    layer_past: Optional[Tuple[torch.Tensor]] = None):
        is_cross_attention = key_value_state is not None

        bs, seq_len, _ = hidden_state.size()
        if self.row_major:
            query_states = torch.matmul(hidden_state, self.q_wei)
        else:
            query_states = self.q_proj(hidden_state) 
        query_states = query_states * self.scaling

        if is_cross_attention and layer_past is not None:
            key_states = layer_past[0]
            value_state = layer_past[1]
        elif is_cross_attention:
            if self.row_major:
                key_states = torch.matmul(key_value_state, self.k_wei)
                value_state = torch.matmul(key_value_state, self.v_wei)
            else:
                key_states = self.k_proj(key_value_state)
                value_state = self.v_proj(key_value_state)
        else:
            if self.row_major:
                key_states = torch.matmul(hidden_state, self.k_wei)
                value_state = torch.matmul(hidden_state, self.v_wei)
            else:
                key_states = self.k_proj(hidden_state)
                value_state = self.v_proj(hidden_state)

        query_states = query_states.view(bs, seq_len, self.num_attn_head, self.head_dim)
        key_states = key_states.view(bs, seq_len, self.num_attn_head, self.head_dim)
        value_state = value_state.view(bs, seq_len, self.num_attn_head, self.head_dim)

        return query_states, key_states, value_state

=======
>>>>>>> c1de0902

class IPEXTransformerMLP(nn.Module):
    batch_size = 1
    def __init__(self,
                 config: IPEXTransformerConfig,
                 is_int4: False):
        super().__init__()
        self.fc_in = IPEXEmptyLinear() if not is_int4 else IPEXEmptyINT4Linear()
        self.fc_out = IPEXEmptyLinear() if not is_int4 else IPEXEmptyINT4Linear()
        self.act = ACT2FN[config.activation_function]
        self.drop_out = nn.Dropout(config.residual_pdrop) if config.residual_pdrop is not None else nn.Identity()

        self.tp_size = config.tp_size
        self.tp_group = config.tp_group
        col_major = os.environ.get("COL_MAJOR", "OFF").upper() in ["1", "Y", "ON", "YES", "TRUE"]
        self.row_major = not col_major
        self.fc_in_wei = None
        self.fc_out_wei = None
        self.fc_in_bias = None
        self.fc_out_bias = None
<<<<<<< HEAD
        self.is_int4 = is_int4

        if is_int4:
            self.fc_in_scl = None
            self.fc_in_zp = None
            self.fc_out_scl = None
            self.fc_out_zp = None
    
=======

    @staticmethod
    def release_resources():
        pass

>>>>>>> c1de0902
    def all_reduce_if_necessary(self, target):
        if self.tp_group is not None:
            try:
                from deepspeed import comm as dist
            except ImportError as e:
                print("Can not find deepspeed. If you are using multi-tile feature, please make sure the deepspeed is correctly installed in your environment")
                return 
            dist.all_reduce(target, group=self.tp_group)
        return target

    def forward(self, hidden_states: Optional[torch.Tensor]):
        if self.row_major:
            if isinstance(self.act, nn.GELU):
                hidden_states = torch.ops.torch_ipex.matmul_gelu(hidden_states, self.fc_in_wei, self.fc_in.bias, self.act.approximate)
            else:
                hidden_states = torch.ops.torch_ipex.matmul_bias_out(hidden_states, self.fc_in_wei, self.fc_in.bias)
                hidden_states = self.act(hidden_states)
            hidden_states = torch.ops.torch_ipex.matmul_bias_out(hidden_states, self.fc_out_wei, self.fc_out.bias)
        else:
            hidden_states = self.fc_in(hidden_states)
            hidden_states = self.act(hidden_states)
            hidden_states = self.fc_out(hidden_states)
<<<<<<< HEAD
        return self.drop_out(hidden_states)

class IPEXGPTJMLP(IPEXTransformerMLP):
    def __init__(self, config: IPEXTransformerConfig, is_int4: False):
        super().__init__(config, is_int4)

    def forward(self, hidden_states: Optional[torch.Tensor], attn_output, residual):
        if self.row_major:
            if self.is_int4:
                if isinstance(self.act, nn.GELU):
                    hidden_states = torch.ops.torch_ipex.mm_bias_gelu_int4(hidden_states, self.fc_in_wei, self.fc_in_scl, self.fc_in_zp,  self.fc_in.bias, self.fc_in_gs, self.act.approximate)
                else:
                    hidden_states = torch.ops.torch_ipex.mm_bias_int4(hidden_states, self.fc_in_wei, self.fc_in_scl, self.fc_in_zp, self.fc_in.bias)
                    hidden_states = self.act(hidden_states)
                hidden_states = torch.ops.torch_ipex.mm_bias_resadd_resadd_int4(hidden_states, self.fc_out_wei, self.fc_out.bias, attn_output, residual, self.fc_out_scl, self.fc_out_zp, self.fc_out_gs)
            else:
                if isinstance(self.act, nn.GELU):
                    hidden_states = torch.ops.torch_ipex.linear_gelu(hidden_states, self.fc_in_wei.transpose(0, 1), self.fc_in.bias, self.act.approximate)
                else:
                    hidden_states = torch.ops.torch_ipex.matmul_bias_out(hidden_states, self.fc_in_wei, self.fc_in.bias)
                    hidden_states = self.act(hidden_states)
                hidden_states = torch.ops.torch_ipex.mm_bias_resadd_resadd(hidden_states, self.fc_out_wei, self.fc_out.bias, attn_output, residual)
        else:
            hidden_states = self.fc_in(hidden_states)
            hidden_states = self.act(hidden_states)
            hidden_states = self.fc_out(hidden_states) + attn_output + residual
        return hidden_states

class IPEXLlamaMLP(IPEXTransformerMLP):
    def __init__(self,
                 config: IPEXTransformerConfig):
        super().__init__(config)
        self.up_proj = IPEXEmptyLinear()
        self.up_wei = None

    def forward(self, hidden_states, residual):
        if self.row_major:
            if isinstance(self.act, nn.SiLU):
                hidden_states1 = torch.ops.torch_ipex.mm_silu(hidden_states, self.fc_in_wei)
            else:
                hidden_states1 = torch.matmul(hidden_states, self.fc_in_wei)
                hidden_states1 = self.act(hidden_states1)
            hidden_states = torch.ops.torch_ipex.mm_resmul(hidden_states, self.up_wei, hidden_states1)
            shape = list(hidden_states.size())
            shape[-1] = self.fc_out_wei.shape[-1]
            hidden_states = torch.addmm(residual.flatten(0, -2), hidden_states.flatten(0, -2), self.fc_out_wei).view(shape)
        else:
            hidden_states = self.fc_out(self.act(self.fc_in(hidden_states)) * self.up_proj(hidden_states))
            hidden_states += residual
        return hidden_states

class IPEXOptMLP(IPEXTransformerMLP):
    def __init__(self, config: IPEXTransformerConfig):
        super().__init__(config)

class IPEXBloomMLP(IPEXTransformerMLP):
    def __init__(self, config: IPEXTransformerConfig):
        super().__init__(config)

    def forward(self, hidden_states, residual: torch.Tensor):
        if self.row_major:
            if isinstance(self.act, nn.GELU):
                hidden_states = torch.ops.torch_ipex.linear_gelu(hidden_states, self.fc_in_wei.t(), self.fc_in.bias, self.act.approximate)
            else:
                hidden_states = torch.ops.torch_ipex.matmul_bias_out(hidden_states, self.fc_in_wei, self.fc_in.bias)
                hidden_states = self.act(hidden_states)
            hidden_states = torch.ops.torch_ipex.mm_bias_resadd(hidden_states, self.fc_out_wei, self.fc_out_bias, residual, 1.0/self.tp_size)
            output = self.all_reduce_if_necessary(hidden_states)
        else:
            intermediate_output = self.act(self.fc_in(hidden_states))
            output = torch.matmul(intermediate_output, self.fc_out.weight.t())
            output = self.all_reduce_if_necessary(output)
            output += self.fc_out.bias + residual
        return output


class IPEXGPTJBlock(nn.Module):
    def __init__(self, 
                 config:IPEXTransformerConfig,
                 is_int4: False):
        super().__init__()
        self.is_int4 = is_int4
        self.config = config
        self.config.intermediate_size = 4 * self.config.embed_dim if self.config.intermediate_size is None else self.config.intermediate_size
        self.attn = IPEXGPTJAttn(config, is_int4)
        self.ln = nn.LayerNorm(self.config.embed_dim, eps=self.config.norm_eps)
        self.mlp = IPEXGPTJMLP(config, is_int4)

    def forward(
        self,
        hidden_states: Optional[torch.Tensor],
        layer_past: Optional[Tuple[torch.Tensor]] = None,
        attention_mask: Optional[torch.Tensor] = None,
        position_ids: Optional[torch.LongTensor] = None,
        head_mask: Optional[torch.FloatTensor] = None,
        use_cache: Optional[bool] = False,
        output_attentions: Optional[bool] = False
    ) ->  Union[Tuple[torch.Tensor], Optional[Tuple[torch.Tensor, Tuple[torch.FloatTensor, ...]]]]:
        # hidden_states:  [bs*beam, seq, hidden_size]
        # position_ids:   [bs*beam, seq]
        # attention_mask: [bs*beam, head, q_seq, kv_seq]
        bs = IPEXTransformerAtten.batch_size
        beam = hidden_states.shape[0] // bs
        hidden_shape = [bs, beam, hidden_states.shape[1], hidden_states.shape[2]]
        if hidden_states.shape[1] > 1:
            hidden_states = hidden_states.view(hidden_shape)[:, 0, :, :]        # [bs, seq, hidden_size]
            position_ids = position_ids.view(bs, beam, position_ids.shape[1])[:,0,:].view(bs, position_ids.shape[1])
            attention_mask = attention_mask.view(bs, beam, attention_mask.shape[1], attention_mask.shape[2], attention_mask.shape[3])[:,0,:,:,:].view(bs, attention_mask.shape[1], attention_mask.shape[2], attention_mask.shape[3])
        # convert layout form [bs, seq, hidden_size] to [seq, bs, hidden_size]
        hidden_states = hidden_states.transpose(0, 1).contiguous()

        residual = hidden_states
        hidden_states = torch.ops.torch_ipex.fast_layer_norm(hidden_states, self.ln.normalized_shape, self.ln.weight, self.ln.bias, self.ln.eps)
        attn_outputs = self.attn(
            hidden_states=hidden_states,
            layer_past=layer_past,
            attention_mask=attention_mask,
            position_ids=position_ids,
            head_mask=head_mask,
            use_cache=use_cache,
            output_attentions=output_attentions
        )
        attn_output = attn_outputs[0]
        outputs = attn_outputs[1: ]

        hidden_states = self.mlp(hidden_states, attn_output, residual)

        # convert hidden_states form [seq, beam, hidden_size] back to [beam, seq, hidden_size]
        hidden_states = hidden_states.transpose(0, 1)
        if hidden_states.shape[1] > 1:
            # hidden_states = hidden_states.expand([beam, hidden_states.shape[1], hidden_states.shape[2]])
            # hidden_states = torch.repeat_interleave(hidden_states, beam, 0)
            hidden_states = hidden_states.view(bs, 1, hidden_states.shape[1], hidden_states.shape[2]).expand([bs, beam, hidden_states.shape[1], hidden_states.shape[2]])
            hidden_states = hidden_states.reshape(bs*beam, hidden_states.shape[2], hidden_states.shape[3])
        if use_cache:
            outputs = (hidden_states, ) + outputs
        else:
            outputs = (hidden_states, ) + outputs[1:]

        return outputs

class LlamaRMSNorm(nn.Module):
    def __init__(self,
                 config: IPEXTransformerConfig):
        """
        LlamaRMSNorm is equivalent to T5LayerNorm
        """
        super().__init__()
        self.weight = nn.Parameter(torch.ones(config.embed_dim))
        self.variance_epsilon = config.norm_eps

    def forward(self, hidden_states: torch.Tensor):
        hsz = hidden_states.shape[-1]
        hidden_states = torch.ops.torch_ipex.fast_rms_norm(hidden_states, [hsz], self.weight, None, self.variance_epsilon)
        #output = torch.ops.torch_ipex.rms_norm(hidden_states, [hsz], self.weight)
        #return output[0]
        return hidden_states
        '''
        variance = hidden_states.to(torch.float32).pow(2).mean(-1, keepdim=True)
        hidden_states = hidden_states * torch.rsqrt(variance + self.variance_epsilon)

        # convert into half-precision if necessary
        if self.weight.dtype in [torch.float16, torch.bfloat16]:
            hidden_states = hidden_states.to(self.weight.dtype)

        return self.weight * hidden_states
        '''

class IPEXLlamaBlock(nn.Module):
    def __init__(self, 
                 config: IPEXTransformerConfig):
        super().__init__()
        self.attn = IPEXLlamaAttn(config=config)
        self.mlp = IPEXLlamaMLP(config=config)
        self.input_layernorm = LlamaRMSNorm(config)
        self.post_attn_layernorm = LlamaRMSNorm(config)

    def forward(
        self,
        hidden_states: torch.Tensor,
        attention_mask: Optional[torch.Tensor] = None,
        position_ids: Optional[torch.LongTensor] = None,
        past_key_value: Optional[Tuple[torch.Tensor]] = None,
        output_attentions: Optional[bool] = False,
        use_cache: Optional[bool] = False,
    ) -> Tuple[torch.FloatTensor, Optional[Tuple[torch.FloatTensor, torch.FloatTensor]]]:
        # convert layout form [beam, seq, hidden_size] to [seq, beam, hidden_size]
        hidden_states = hidden_states.transpose(0, 1).contiguous()
        position_ids = position_ids.transpose(0, 1).contiguous()

        residual = hidden_states
        hidden_states = self.input_layernorm(hidden_states)

        hidden_states, present_key_value, self_attn_weights = self.attn(
            hidden_states=hidden_states,
            attention_mask=attention_mask,
            position_ids=position_ids,
            layer_past=past_key_value,
            output_attentions=output_attentions,
            use_cache=use_cache,
            residual=residual
        )

        residual = hidden_states
        hidden_states = self.post_attn_layernorm(hidden_states)
        hidden_states = self.mlp(hidden_states, residual)
        hidden_states = hidden_states.transpose(0, 1)

        outputs = (hidden_states, )
        if output_attentions:
            outputs += (self_attn_weights, )

        if use_cache:
            outputs += (present_key_value, )

        return outputs

class IPEXOptBlock(nn.Module):
    def __init__(self,
                 config: IPEXTransformerConfig):
        super().__init__()
        self.attn = IPEXOptAtten(config=config)
        self.mlp = IPEXOptMLP(config=config)
        self.do_layer_norm_before = config.do_norm_before
        self.self_attn_layer_norm = nn.LayerNorm(config.embed_dim, elementwise_affine=config.ln_elementwise_affine)
        self.final_layer_norm = nn.LayerNorm(config.embed_dim, elementwise_affine=config.ln_elementwise_affine)
        self.dropout_p = config.residual_pdrop

    def forward(
        self,
        hidden_states: torch.Tensor,
        attention_mask: Optional[torch.Tensor] = None,
        layer_head_mask: Optional[torch.Tensor] = None,
        output_attentions: Optional[bool] = False,
        use_cache: Optional[bool] = False,
        past_key_value: Optional[Tuple[torch.Tensor]] = None,
    ) -> Tuple[torch.FloatTensor, Optional[Tuple[torch.FloatTensor, torch.FloatTensor]]]:

        # convert layout form [beam, seq, hidden_size] to [seq, beam, hidden_size]
        hidden_states = hidden_states.transpose(0, 1).contiguous()
        residual = hidden_states
        if self.do_layer_norm_before:
            hidden_states = self.self_attn_layer_norm(hidden_states)

        hidden_states, present_key_value, self_attn_weights = self.attn(
            hidden_states=hidden_states,
            layer_past=past_key_value,
            attention_mask=attention_mask,
            head_mask=layer_head_mask,
            output_attentions=output_attentions,
        )
        hidden_states = nn.functional.dropout(hidden_states, p=self.dropout_p, training=self.training)

        hidden_states = residual + hidden_states

        if not self.do_layer_norm_before:
            hidden_states = self.self_attn_layer_norm(hidden_states)

        hidden_states_shape = hidden_states.shape
        hidden_states = hidden_states.reshape(-1, hidden_states.size(-1))
        residual = hidden_states

        if self.do_layer_norm_before:
            hidden_states = self.final_layer_norm(hidden_states)

        hidden_states = self.mlp(hidden_states)

        hidden_states = (residual + hidden_states).view(hidden_states_shape)

        if not self.do_layer_norm_before:
            hidden_states = self.final_layer_norm(hidden_states)
        hidden_states = hidden_states.transpose(0, 1)

        outputs = (hidden_states,)

        if output_attentions:
            outputs += (self_attn_weights,)

        if use_cache:
            outputs += (present_key_value, )

        return outputs


class IPEXBloomBlock(nn.Module):
    def __init__(self, 
                 config: IPEXTransformerConfig):
        super().__init__()
        self.config = config
        self.input_layernorm = nn.LayerNorm(config.embed_dim, eps=config.norm_eps)
        self.self_attention = IPEXBloomAttn(config)
        self.post_attention_layernorm = nn.LayerNorm(config.embed_dim, eps=config.norm_eps)
        self.mlp = IPEXBloomMLP(config)

    def forward(
        self,
        hidden_states: torch.Tensor,
        alibi: torch.Tensor,
        attention_mask: torch.Tensor,
        layer_past: Optional[Tuple[torch.Tensor, torch.Tensor]] = None,
        head_mask: Optional[torch.Tensor] = None,
        use_cache: bool = False,
        output_attentions: bool = False,
    ):
        # convert layout form [beam, seq, hidden_size] to [seq, beam, hidden_size]
        hidden_states = hidden_states.transpose(0, 1).contiguous()

        #layernorm_output = self.input_layernorm(hidden_states)
        layernorm_output = torch.ops.torch_ipex.fast_layer_norm(hidden_states, self.input_layernorm.normalized_shape, self.input_layernorm.weight, self.input_layernorm.bias, self.input_layernorm.eps)
        if self.config.do_norm_before:
            residual = layernorm_output
        else:
            residual = hidden_states
        attn_outputs = self.self_attention(
            hidden_states = layernorm_output,
            layer_past = layer_past,
            attention_mask = attention_mask,
            head_mask = head_mask,
            use_cache = use_cache,
            output_attentions = output_attentions,
            residual=residual,
            alibi=alibi
        )

        attention_output = attn_outputs[0]

        outputs = attn_outputs[1:]
        #layernorm_output = self.post_attention_layernorm(attention_output)
        layernorm_output = torch.ops.torch_ipex.fast_layer_norm(attention_output, self.post_attention_layernorm.normalized_shape, self.post_attention_layernorm.weight, self.post_attention_layernorm.bias, self.post_attention_layernorm.eps)
        if self.config.do_norm_before:
            redisual = layernorm_output
        else:
            residual = attention_output

        output = self.mlp(layernorm_output, residual)
        output = output.transpose(0, 1)

        if use_cache:
            outputs = (output, ) + outputs
        else:
            outputs = (output, ) + outputs[1:]
        return outputs
 
=======
        return self.drop_out(hidden_states)
>>>>>>> c1de0902
<|MERGE_RESOLUTION|>--- conflicted
+++ resolved
@@ -30,21 +30,6 @@
     def forward(self, input):
         return torch.nn.functional.linear(input, self.weight, bias=self.bias)
 
-class IPEXEmptyINT4Linear(nn.Module):
-    def __init__(self):
-        super(IPEXEmptyINT4Linear, self).__init__()
-        self.qweight = None 
-        self.bias = None
-        self.scales = None
-        self.qzeros = None
-        self.group_size = None
-
-    def forward(self, input):
-        if self.bias is None:
-            return torch.ops.torch_ipex.mm_int4(input, self.qweight, self.scales, self.qzeros, self.group_size)
-        else:
-            return torch.ops.torch_ipex.mm_bias_int4(input, self.qweight, self.bias, self.scales, self.qzeros, self.group_size)
-
 class IPEXEmptyLinearWithPadding(nn.Module):
     def __init__(self, n_dim):
         super(IPEXEmptyLinearWithPadding, self).__init__()
@@ -56,22 +41,6 @@
     def forward(self, input):
         return torch.nn.functional.linear(input, self.weight, bias=self.bias)[:,:,:self.n_dim]
 
-class IPEXEmptyINT4LinearWithPadding(nn.Module):
-    def __init__(self, n_dim):
-        super(IPEXEmptyINT4LinearWithPadding, self).__init__()
-        self.qweight = None
-        self.scales = None
-        self.qzeros = None
-        self.group_size = None
-        self.bias = None
-        self.n_dim = n_dim
-
-    def forward(self, input):
-        if self.bias is None:
-            return torch.ops.torch_ipex.mm_int4(input, self.qweight, self.scales, self.qzeros, self.group_size)[:,:,:self.n_dim]
-        else:
-            return torch.ops.torch_ipex.mm_bias_int4(input, self.qweight, self.bias, self.scales, self.qzeros, self.group_size)[:,:,:self.n_dim]
-
 class IPEXTransformerAtten(nn.Module):
 
     layer_id_static = 0
@@ -82,7 +51,7 @@
     batch_size = 1
     runtime_bs = 0
 
-    def __init__(self, config, is_int4=False) -> None:
+    def __init__(self, config) -> None:
         super(IPEXTransformerAtten, self).__init__()
         self.config:IPEXTransformerConfig = config
         self.seq_first = self.config.seq_first
@@ -99,43 +68,24 @@
         self.num_attn_head = self.num_attn_head // self.tp_size
         IPEXTransformerAtten.layer_id_static += 1
         self.head_dim = self.config.embed_dim // self.config.num_attention_heads
-        self.is_int4 = is_int4
         self.position_emb = self.config.rotary_embedding_class(config=self.config)
         if self.config.scale_attention:
             self.scale_attn = torch.sqrt(torch.tensor(self.head_dim, device=self.config.device))
         else:
             self.scale_attn = None
-        self.k_proj = IPEXEmptyLinear() if not is_int4 else IPEXEmptyINT4Linear()
-        self.v_proj = IPEXEmptyLinear() if not is_int4 else IPEXEmptyINT4Linear()
-        self.q_proj = IPEXEmptyLinear() if not is_int4 else IPEXEmptyINT4Linear()
-        self.out_proj = IPEXEmptyLinear() if not is_int4 else IPEXEmptyINT4Linear()
-
-        self.qkv_fused = True
+        self.k_proj = IPEXEmptyLinear()
+        self.v_proj = IPEXEmptyLinear()
+        self.q_proj = IPEXEmptyLinear()
+        self.out_proj = IPEXEmptyLinear()
+
+        self.qkv_fused = True 
         self.q_wei = None
         self.k_wei = None
         self.v_wei = None
         self.out_wei = None
-        self.qkv_wei = None
+        self.qkv_wei = None 
         self.qkv_bias = None
         self.out_bias = None
-
-        if is_int4:
-            self.q_scl = None
-            self.q_zp = None
-            self.k_scl = None
-            self.k_zp = None
-            self.v_scl = None
-            self.v_zp = None
-            self.out_scl = None
-            self.out_zp = None
-            self.qkv_scl = None
-            self.qkv_zp = None
-            self.qkv_gs = None
-            self.q_gs = None
-            self.k_gs = None
-            self.v_gs = None
-            self.out_gs = None
-
         col_major = os.environ.get("COL_MAJOR", "OFF").upper() in ["1", "Y", "ON", "YES", "TRUE"]
         self.row_major = not col_major
         self.key_cached = None
@@ -218,17 +168,12 @@
 
         shape = [hidden_states.shape[0], hidden_states.shape[1], self.num_attn_head * self.head_dim]
         query = torch.empty(shape, device=hidden_states.device, dtype=hidden_states.dtype)
-        
         key = self.key_cached[self.prev_len : self.cur_len, :, :, :]
         value = self.value_cached[self.prev_len : self.cur_len, :, :, :]
-
         key = key.view(shape)
         value = value.view(shape)
-      
-        if self.is_int4:
-            torch.ops.torch_ipex.mm_qkv_out_int4(hidden_states, self.qkv_wei, self.qkv_scl, self.qkv_zp, self.qkv_bias, query, key, value, self.qkv_gs)
-        else:
-            torch.ops.torch_ipex.mm_qkv_out(hidden_states, self.qkv_wei, self.qkv_bias, query, key, value)
+
+        torch.ops.torch_ipex.mm_qkv_out(hidden_states, self.qkv_wei, self.qkv_bias, query, key, value)
         return query, key, value
 
     def qkv_cache_optimized_beam(self, hidden_states, layer_past = None):
@@ -241,10 +186,7 @@
             query = torch.empty(shape, device=hidden_states.device, dtype=hidden_states.dtype)
             self.key_prompt = torch.empty(shape, device=hidden_states.device, dtype=hidden_states.dtype)
             self.value_prompt = torch.empty(shape, device=hidden_states.device, dtype=hidden_states.dtype)
-            if self.is_int4:
-                torch.ops.torch_ipex.mm_qkv_out_int4(hidden_states, self.qkv_wei, self.qkv_scl, self.qkv_zp, self.qkv_bias, query, self.key_prompt, self.value_prompt, self.qkv_gs)
-            else:
-                torch.ops.torch_ipex.mm_qkv_out(hidden_states, self.qkv_wei, self.qkv_bias, query, self.key_prompt, self.value_prompt)
+            torch.ops.torch_ipex.mm_qkv_out(hidden_states, self.qkv_wei, self.qkv_bias, query, self.key_prompt, self.value_prompt)
             key = self.key_prompt
             value = self.value_prompt
             self.prev_len = 0
@@ -270,23 +212,15 @@
             value = self.value_cached[self.prev_len : self.cur_len, :, :, :]
             key = key.view(shape)
             value = value.view(shape)
-            if self.is_int4:
-                torch.ops.torch_ipex.mm_qkv_out_int4(hidden_states, self.qkv_wei, self.qkv_scl, self.qkv_zp, self.qkv_bias, query, key, value, self.qkv_gs)
-            else:
-                torch.ops.torch_ipex.mm_qkv_out(hidden_states, self.qkv_wei, self.qkv_bias, query, key, value)
+            torch.ops.torch_ipex.mm_qkv_out(hidden_states, self.qkv_wei, self.qkv_bias, query, key, value)
         self.prev_len = self.cur_len
         return query, key, value
 
     def qkv_normal(self, hidden_states, layer_past = None):
         if self.row_major:
-            if self.is_int4:
-                query = torch.ops.torch_ipex.mm_int4(hidden_states, self.q_wei, self.q_scl, self.q_zp, self.q_gs)
-                key = torch.ops.torch_ipex.mm_int4(hidden_states, self.k_wei, self.k_scl, self.k_zp, self.k_gs)
-                value = torch.ops.torch_ipex.mm_int4(hidden_states, self.v_wei, self.v_scl, self.v_zp, self.v_gs)
-            else:
-                query = torch.matmul(hidden_states, self.q_wei)
-                key = torch.matmul(hidden_states, self.k_wei)
-                value = torch.matmul(hidden_states, self.v_wei)
+            query = torch.matmul(hidden_states, self.q_wei)
+            key = torch.matmul(hidden_states, self.k_wei)
+            value = torch.matmul(hidden_states, self.v_wei)
         else:
             query = self.q_proj(hidden_states)
             key = self.k_proj(hidden_states)
@@ -552,20 +486,14 @@
 
         if self.row_major:
             if residual is None:
-                if self.is_int4:
-                    attn_output = torch.ops.torch_ipex.mm_int4(attn_output, self.out_wei, self.out_scl, self.out_zp, self.out_gs)
-                else:
-                    attn_output = torch.matmul(attn_output, self.out_wei)
+                attn_output = torch.matmul(attn_output, self.out_wei)
                 self.all_reduce_if_necessary(attn_output)
                 if self.out_bias is not None:
                     attn_output += self.out_bias
             else:
                 shape = [attn_output.shape[0], attn_output.shape[1], self.embed_dim]
                 if self.out_bias is not None:
-                    if self.is_int4:
-                        attn_output = torch.ops.torch_ipex.mm_bias_resadd_int4(attn_output, self.out_wei, self.out_bias, residual, 1.0/self.tp_size)
-                    else:
-                        attn_output = torch.ops.torch_ipex.mm_bias_resadd(attn_output, self.out_wei, self.out_bias, residual, 1.0/self.tp_size)
+                    attn_output = torch.ops.torch_ipex.mm_bias_resadd(attn_output, self.out_wei, self.out_bias, residual, 1.0/self.tp_size)
                 else:
                     attn_output = torch.addmm(residual.flatten(0, -2), attn_output.flatten(0, -2), self.out_wei, beta=1.0/self.tp_size)
                 attn_output = attn_output.view(shape)
@@ -576,7 +504,6 @@
             if residual is not None:
                 attn_output += residual
         return attn_output
-        # return self.residual_drop(attn_output)
 
     def forward(
         self,
@@ -621,93 +548,14 @@
 
         return outputs          # return as (attn_output, present, output_atten)
 
-<<<<<<< HEAD
-class IPEXGPTJAttn(IPEXTransformerAtten):
-    def __init__(self, config, is_int4=False) -> None:
-        super().__init__(config, is_int4)
-
-class IPEXLlamaAttn(IPEXTransformerAtten):
-    def __init__(self, config) -> None:
-        super().__init__(config)
-
-class IPEXBloomAttn(IPEXTransformerAtten):
-    def __init__(self, config) -> None:
-        super().__init__(config)
-        self.query_key_value = IPEXEmptyLinear()
-        self.inv_norm_factor = 1.0 / math.sqrt(self.head_dim)
-        self.beta = 1.0
-
-    def qkv_normal(self, hidden_states, layer_past = None):
-        if self.row_major:
-            shape = [hidden_states.shape[0], hidden_states.shape[1], self.num_attn_head * self.head_dim]
-            query = torch.empty(shape, device=hidden_states.device, dtype=hidden_states.dtype)
-            key = torch.empty_like(query)
-            value = torch.empty_like(query)
-            torch.ops.torch_ipex.mm_qkv_out(hidden_states, self.qkv_wei, self.qkv_bias, query, key, value)
-        else:
-            fused_qkv = self.query_key_value(hidden_states)
-            batch_size, seq_length, three_times_hidden_size = fused_qkv.shape
-            fused_qkv = fused_qkv.view(batch_size, seq_length, self.num_attn_head, 3, self.head_dim)
-            query = fused_qkv[..., 0, :].reshape(batch_size, seq_length, -1)
-            key = fused_qkv[..., 1, :].reshape(batch_size, seq_length, -1)
-            value = fused_qkv[..., 2, :].reshape(batch_size, seq_length, -1)
-        return query, key, value
-
-
-class IPEXOptAtten(IPEXTransformerAtten):
-    def __init__(self, 
-                 config: IPEXTransformerConfig) -> None:
-        super().__init__(config)
-        self.scaling = self.head_dim**-0.5
-
-    def compute_qkv(self,
-                    hidden_state: torch.Tensor,
-                    key_value_state: Optional[torch.Tensor] = None,
-                    layer_past: Optional[Tuple[torch.Tensor]] = None):
-        is_cross_attention = key_value_state is not None
-
-        bs, seq_len, _ = hidden_state.size()
-        if self.row_major:
-            query_states = torch.matmul(hidden_state, self.q_wei)
-        else:
-            query_states = self.q_proj(hidden_state) 
-        query_states = query_states * self.scaling
-
-        if is_cross_attention and layer_past is not None:
-            key_states = layer_past[0]
-            value_state = layer_past[1]
-        elif is_cross_attention:
-            if self.row_major:
-                key_states = torch.matmul(key_value_state, self.k_wei)
-                value_state = torch.matmul(key_value_state, self.v_wei)
-            else:
-                key_states = self.k_proj(key_value_state)
-                value_state = self.v_proj(key_value_state)
-        else:
-            if self.row_major:
-                key_states = torch.matmul(hidden_state, self.k_wei)
-                value_state = torch.matmul(hidden_state, self.v_wei)
-            else:
-                key_states = self.k_proj(hidden_state)
-                value_state = self.v_proj(hidden_state)
-
-        query_states = query_states.view(bs, seq_len, self.num_attn_head, self.head_dim)
-        key_states = key_states.view(bs, seq_len, self.num_attn_head, self.head_dim)
-        value_state = value_state.view(bs, seq_len, self.num_attn_head, self.head_dim)
-
-        return query_states, key_states, value_state
-
-=======
->>>>>>> c1de0902
 
 class IPEXTransformerMLP(nn.Module):
     batch_size = 1
     def __init__(self,
-                 config: IPEXTransformerConfig,
-                 is_int4: False):
+                 config: IPEXTransformerConfig):
         super().__init__()
-        self.fc_in = IPEXEmptyLinear() if not is_int4 else IPEXEmptyINT4Linear()
-        self.fc_out = IPEXEmptyLinear() if not is_int4 else IPEXEmptyINT4Linear()
+        self.fc_in = IPEXEmptyLinear()
+        self.fc_out = IPEXEmptyLinear()
         self.act = ACT2FN[config.activation_function]
         self.drop_out = nn.Dropout(config.residual_pdrop) if config.residual_pdrop is not None else nn.Identity()
 
@@ -719,22 +567,11 @@
         self.fc_out_wei = None
         self.fc_in_bias = None
         self.fc_out_bias = None
-<<<<<<< HEAD
-        self.is_int4 = is_int4
-
-        if is_int4:
-            self.fc_in_scl = None
-            self.fc_in_zp = None
-            self.fc_out_scl = None
-            self.fc_out_zp = None
-    
-=======
 
     @staticmethod
     def release_resources():
         pass
 
->>>>>>> c1de0902
     def all_reduce_if_necessary(self, target):
         if self.tp_group is not None:
             try:
@@ -757,350 +594,4 @@
             hidden_states = self.fc_in(hidden_states)
             hidden_states = self.act(hidden_states)
             hidden_states = self.fc_out(hidden_states)
-<<<<<<< HEAD
-        return self.drop_out(hidden_states)
-
-class IPEXGPTJMLP(IPEXTransformerMLP):
-    def __init__(self, config: IPEXTransformerConfig, is_int4: False):
-        super().__init__(config, is_int4)
-
-    def forward(self, hidden_states: Optional[torch.Tensor], attn_output, residual):
-        if self.row_major:
-            if self.is_int4:
-                if isinstance(self.act, nn.GELU):
-                    hidden_states = torch.ops.torch_ipex.mm_bias_gelu_int4(hidden_states, self.fc_in_wei, self.fc_in_scl, self.fc_in_zp,  self.fc_in.bias, self.fc_in_gs, self.act.approximate)
-                else:
-                    hidden_states = torch.ops.torch_ipex.mm_bias_int4(hidden_states, self.fc_in_wei, self.fc_in_scl, self.fc_in_zp, self.fc_in.bias)
-                    hidden_states = self.act(hidden_states)
-                hidden_states = torch.ops.torch_ipex.mm_bias_resadd_resadd_int4(hidden_states, self.fc_out_wei, self.fc_out.bias, attn_output, residual, self.fc_out_scl, self.fc_out_zp, self.fc_out_gs)
-            else:
-                if isinstance(self.act, nn.GELU):
-                    hidden_states = torch.ops.torch_ipex.linear_gelu(hidden_states, self.fc_in_wei.transpose(0, 1), self.fc_in.bias, self.act.approximate)
-                else:
-                    hidden_states = torch.ops.torch_ipex.matmul_bias_out(hidden_states, self.fc_in_wei, self.fc_in.bias)
-                    hidden_states = self.act(hidden_states)
-                hidden_states = torch.ops.torch_ipex.mm_bias_resadd_resadd(hidden_states, self.fc_out_wei, self.fc_out.bias, attn_output, residual)
-        else:
-            hidden_states = self.fc_in(hidden_states)
-            hidden_states = self.act(hidden_states)
-            hidden_states = self.fc_out(hidden_states) + attn_output + residual
-        return hidden_states
-
-class IPEXLlamaMLP(IPEXTransformerMLP):
-    def __init__(self,
-                 config: IPEXTransformerConfig):
-        super().__init__(config)
-        self.up_proj = IPEXEmptyLinear()
-        self.up_wei = None
-
-    def forward(self, hidden_states, residual):
-        if self.row_major:
-            if isinstance(self.act, nn.SiLU):
-                hidden_states1 = torch.ops.torch_ipex.mm_silu(hidden_states, self.fc_in_wei)
-            else:
-                hidden_states1 = torch.matmul(hidden_states, self.fc_in_wei)
-                hidden_states1 = self.act(hidden_states1)
-            hidden_states = torch.ops.torch_ipex.mm_resmul(hidden_states, self.up_wei, hidden_states1)
-            shape = list(hidden_states.size())
-            shape[-1] = self.fc_out_wei.shape[-1]
-            hidden_states = torch.addmm(residual.flatten(0, -2), hidden_states.flatten(0, -2), self.fc_out_wei).view(shape)
-        else:
-            hidden_states = self.fc_out(self.act(self.fc_in(hidden_states)) * self.up_proj(hidden_states))
-            hidden_states += residual
-        return hidden_states
-
-class IPEXOptMLP(IPEXTransformerMLP):
-    def __init__(self, config: IPEXTransformerConfig):
-        super().__init__(config)
-
-class IPEXBloomMLP(IPEXTransformerMLP):
-    def __init__(self, config: IPEXTransformerConfig):
-        super().__init__(config)
-
-    def forward(self, hidden_states, residual: torch.Tensor):
-        if self.row_major:
-            if isinstance(self.act, nn.GELU):
-                hidden_states = torch.ops.torch_ipex.linear_gelu(hidden_states, self.fc_in_wei.t(), self.fc_in.bias, self.act.approximate)
-            else:
-                hidden_states = torch.ops.torch_ipex.matmul_bias_out(hidden_states, self.fc_in_wei, self.fc_in.bias)
-                hidden_states = self.act(hidden_states)
-            hidden_states = torch.ops.torch_ipex.mm_bias_resadd(hidden_states, self.fc_out_wei, self.fc_out_bias, residual, 1.0/self.tp_size)
-            output = self.all_reduce_if_necessary(hidden_states)
-        else:
-            intermediate_output = self.act(self.fc_in(hidden_states))
-            output = torch.matmul(intermediate_output, self.fc_out.weight.t())
-            output = self.all_reduce_if_necessary(output)
-            output += self.fc_out.bias + residual
-        return output
-
-
-class IPEXGPTJBlock(nn.Module):
-    def __init__(self, 
-                 config:IPEXTransformerConfig,
-                 is_int4: False):
-        super().__init__()
-        self.is_int4 = is_int4
-        self.config = config
-        self.config.intermediate_size = 4 * self.config.embed_dim if self.config.intermediate_size is None else self.config.intermediate_size
-        self.attn = IPEXGPTJAttn(config, is_int4)
-        self.ln = nn.LayerNorm(self.config.embed_dim, eps=self.config.norm_eps)
-        self.mlp = IPEXGPTJMLP(config, is_int4)
-
-    def forward(
-        self,
-        hidden_states: Optional[torch.Tensor],
-        layer_past: Optional[Tuple[torch.Tensor]] = None,
-        attention_mask: Optional[torch.Tensor] = None,
-        position_ids: Optional[torch.LongTensor] = None,
-        head_mask: Optional[torch.FloatTensor] = None,
-        use_cache: Optional[bool] = False,
-        output_attentions: Optional[bool] = False
-    ) ->  Union[Tuple[torch.Tensor], Optional[Tuple[torch.Tensor, Tuple[torch.FloatTensor, ...]]]]:
-        # hidden_states:  [bs*beam, seq, hidden_size]
-        # position_ids:   [bs*beam, seq]
-        # attention_mask: [bs*beam, head, q_seq, kv_seq]
-        bs = IPEXTransformerAtten.batch_size
-        beam = hidden_states.shape[0] // bs
-        hidden_shape = [bs, beam, hidden_states.shape[1], hidden_states.shape[2]]
-        if hidden_states.shape[1] > 1:
-            hidden_states = hidden_states.view(hidden_shape)[:, 0, :, :]        # [bs, seq, hidden_size]
-            position_ids = position_ids.view(bs, beam, position_ids.shape[1])[:,0,:].view(bs, position_ids.shape[1])
-            attention_mask = attention_mask.view(bs, beam, attention_mask.shape[1], attention_mask.shape[2], attention_mask.shape[3])[:,0,:,:,:].view(bs, attention_mask.shape[1], attention_mask.shape[2], attention_mask.shape[3])
-        # convert layout form [bs, seq, hidden_size] to [seq, bs, hidden_size]
-        hidden_states = hidden_states.transpose(0, 1).contiguous()
-
-        residual = hidden_states
-        hidden_states = torch.ops.torch_ipex.fast_layer_norm(hidden_states, self.ln.normalized_shape, self.ln.weight, self.ln.bias, self.ln.eps)
-        attn_outputs = self.attn(
-            hidden_states=hidden_states,
-            layer_past=layer_past,
-            attention_mask=attention_mask,
-            position_ids=position_ids,
-            head_mask=head_mask,
-            use_cache=use_cache,
-            output_attentions=output_attentions
-        )
-        attn_output = attn_outputs[0]
-        outputs = attn_outputs[1: ]
-
-        hidden_states = self.mlp(hidden_states, attn_output, residual)
-
-        # convert hidden_states form [seq, beam, hidden_size] back to [beam, seq, hidden_size]
-        hidden_states = hidden_states.transpose(0, 1)
-        if hidden_states.shape[1] > 1:
-            # hidden_states = hidden_states.expand([beam, hidden_states.shape[1], hidden_states.shape[2]])
-            # hidden_states = torch.repeat_interleave(hidden_states, beam, 0)
-            hidden_states = hidden_states.view(bs, 1, hidden_states.shape[1], hidden_states.shape[2]).expand([bs, beam, hidden_states.shape[1], hidden_states.shape[2]])
-            hidden_states = hidden_states.reshape(bs*beam, hidden_states.shape[2], hidden_states.shape[3])
-        if use_cache:
-            outputs = (hidden_states, ) + outputs
-        else:
-            outputs = (hidden_states, ) + outputs[1:]
-
-        return outputs
-
-class LlamaRMSNorm(nn.Module):
-    def __init__(self,
-                 config: IPEXTransformerConfig):
-        """
-        LlamaRMSNorm is equivalent to T5LayerNorm
-        """
-        super().__init__()
-        self.weight = nn.Parameter(torch.ones(config.embed_dim))
-        self.variance_epsilon = config.norm_eps
-
-    def forward(self, hidden_states: torch.Tensor):
-        hsz = hidden_states.shape[-1]
-        hidden_states = torch.ops.torch_ipex.fast_rms_norm(hidden_states, [hsz], self.weight, None, self.variance_epsilon)
-        #output = torch.ops.torch_ipex.rms_norm(hidden_states, [hsz], self.weight)
-        #return output[0]
-        return hidden_states
-        '''
-        variance = hidden_states.to(torch.float32).pow(2).mean(-1, keepdim=True)
-        hidden_states = hidden_states * torch.rsqrt(variance + self.variance_epsilon)
-
-        # convert into half-precision if necessary
-        if self.weight.dtype in [torch.float16, torch.bfloat16]:
-            hidden_states = hidden_states.to(self.weight.dtype)
-
-        return self.weight * hidden_states
-        '''
-
-class IPEXLlamaBlock(nn.Module):
-    def __init__(self, 
-                 config: IPEXTransformerConfig):
-        super().__init__()
-        self.attn = IPEXLlamaAttn(config=config)
-        self.mlp = IPEXLlamaMLP(config=config)
-        self.input_layernorm = LlamaRMSNorm(config)
-        self.post_attn_layernorm = LlamaRMSNorm(config)
-
-    def forward(
-        self,
-        hidden_states: torch.Tensor,
-        attention_mask: Optional[torch.Tensor] = None,
-        position_ids: Optional[torch.LongTensor] = None,
-        past_key_value: Optional[Tuple[torch.Tensor]] = None,
-        output_attentions: Optional[bool] = False,
-        use_cache: Optional[bool] = False,
-    ) -> Tuple[torch.FloatTensor, Optional[Tuple[torch.FloatTensor, torch.FloatTensor]]]:
-        # convert layout form [beam, seq, hidden_size] to [seq, beam, hidden_size]
-        hidden_states = hidden_states.transpose(0, 1).contiguous()
-        position_ids = position_ids.transpose(0, 1).contiguous()
-
-        residual = hidden_states
-        hidden_states = self.input_layernorm(hidden_states)
-
-        hidden_states, present_key_value, self_attn_weights = self.attn(
-            hidden_states=hidden_states,
-            attention_mask=attention_mask,
-            position_ids=position_ids,
-            layer_past=past_key_value,
-            output_attentions=output_attentions,
-            use_cache=use_cache,
-            residual=residual
-        )
-
-        residual = hidden_states
-        hidden_states = self.post_attn_layernorm(hidden_states)
-        hidden_states = self.mlp(hidden_states, residual)
-        hidden_states = hidden_states.transpose(0, 1)
-
-        outputs = (hidden_states, )
-        if output_attentions:
-            outputs += (self_attn_weights, )
-
-        if use_cache:
-            outputs += (present_key_value, )
-
-        return outputs
-
-class IPEXOptBlock(nn.Module):
-    def __init__(self,
-                 config: IPEXTransformerConfig):
-        super().__init__()
-        self.attn = IPEXOptAtten(config=config)
-        self.mlp = IPEXOptMLP(config=config)
-        self.do_layer_norm_before = config.do_norm_before
-        self.self_attn_layer_norm = nn.LayerNorm(config.embed_dim, elementwise_affine=config.ln_elementwise_affine)
-        self.final_layer_norm = nn.LayerNorm(config.embed_dim, elementwise_affine=config.ln_elementwise_affine)
-        self.dropout_p = config.residual_pdrop
-
-    def forward(
-        self,
-        hidden_states: torch.Tensor,
-        attention_mask: Optional[torch.Tensor] = None,
-        layer_head_mask: Optional[torch.Tensor] = None,
-        output_attentions: Optional[bool] = False,
-        use_cache: Optional[bool] = False,
-        past_key_value: Optional[Tuple[torch.Tensor]] = None,
-    ) -> Tuple[torch.FloatTensor, Optional[Tuple[torch.FloatTensor, torch.FloatTensor]]]:
-
-        # convert layout form [beam, seq, hidden_size] to [seq, beam, hidden_size]
-        hidden_states = hidden_states.transpose(0, 1).contiguous()
-        residual = hidden_states
-        if self.do_layer_norm_before:
-            hidden_states = self.self_attn_layer_norm(hidden_states)
-
-        hidden_states, present_key_value, self_attn_weights = self.attn(
-            hidden_states=hidden_states,
-            layer_past=past_key_value,
-            attention_mask=attention_mask,
-            head_mask=layer_head_mask,
-            output_attentions=output_attentions,
-        )
-        hidden_states = nn.functional.dropout(hidden_states, p=self.dropout_p, training=self.training)
-
-        hidden_states = residual + hidden_states
-
-        if not self.do_layer_norm_before:
-            hidden_states = self.self_attn_layer_norm(hidden_states)
-
-        hidden_states_shape = hidden_states.shape
-        hidden_states = hidden_states.reshape(-1, hidden_states.size(-1))
-        residual = hidden_states
-
-        if self.do_layer_norm_before:
-            hidden_states = self.final_layer_norm(hidden_states)
-
-        hidden_states = self.mlp(hidden_states)
-
-        hidden_states = (residual + hidden_states).view(hidden_states_shape)
-
-        if not self.do_layer_norm_before:
-            hidden_states = self.final_layer_norm(hidden_states)
-        hidden_states = hidden_states.transpose(0, 1)
-
-        outputs = (hidden_states,)
-
-        if output_attentions:
-            outputs += (self_attn_weights,)
-
-        if use_cache:
-            outputs += (present_key_value, )
-
-        return outputs
-
-
-class IPEXBloomBlock(nn.Module):
-    def __init__(self, 
-                 config: IPEXTransformerConfig):
-        super().__init__()
-        self.config = config
-        self.input_layernorm = nn.LayerNorm(config.embed_dim, eps=config.norm_eps)
-        self.self_attention = IPEXBloomAttn(config)
-        self.post_attention_layernorm = nn.LayerNorm(config.embed_dim, eps=config.norm_eps)
-        self.mlp = IPEXBloomMLP(config)
-
-    def forward(
-        self,
-        hidden_states: torch.Tensor,
-        alibi: torch.Tensor,
-        attention_mask: torch.Tensor,
-        layer_past: Optional[Tuple[torch.Tensor, torch.Tensor]] = None,
-        head_mask: Optional[torch.Tensor] = None,
-        use_cache: bool = False,
-        output_attentions: bool = False,
-    ):
-        # convert layout form [beam, seq, hidden_size] to [seq, beam, hidden_size]
-        hidden_states = hidden_states.transpose(0, 1).contiguous()
-
-        #layernorm_output = self.input_layernorm(hidden_states)
-        layernorm_output = torch.ops.torch_ipex.fast_layer_norm(hidden_states, self.input_layernorm.normalized_shape, self.input_layernorm.weight, self.input_layernorm.bias, self.input_layernorm.eps)
-        if self.config.do_norm_before:
-            residual = layernorm_output
-        else:
-            residual = hidden_states
-        attn_outputs = self.self_attention(
-            hidden_states = layernorm_output,
-            layer_past = layer_past,
-            attention_mask = attention_mask,
-            head_mask = head_mask,
-            use_cache = use_cache,
-            output_attentions = output_attentions,
-            residual=residual,
-            alibi=alibi
-        )
-
-        attention_output = attn_outputs[0]
-
-        outputs = attn_outputs[1:]
-        #layernorm_output = self.post_attention_layernorm(attention_output)
-        layernorm_output = torch.ops.torch_ipex.fast_layer_norm(attention_output, self.post_attention_layernorm.normalized_shape, self.post_attention_layernorm.weight, self.post_attention_layernorm.bias, self.post_attention_layernorm.eps)
-        if self.config.do_norm_before:
-            redisual = layernorm_output
-        else:
-            residual = attention_output
-
-        output = self.mlp(layernorm_output, residual)
-        output = output.transpose(0, 1)
-
-        if use_cache:
-            outputs = (output, ) + outputs
-        else:
-            outputs = (output, ) + outputs[1:]
-        return outputs
- 
-=======
-        return self.drop_out(hidden_states)
->>>>>>> c1de0902
+        return self.drop_out(hidden_states)