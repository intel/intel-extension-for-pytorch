from __future__ import print_function

import argparse
import collections
import lark
import os
import re
import string
import sys
import json

from common.codegen import write_or_skip
from common.cpp_sig_parser import CPPSig
from common.aten_sig_parser import AtenSig

_FN_BYPASS_REGEX = [
    # ATEN CUDA functions
    r'[^(]*cudnn',
    r'[^(]*cufft',
    r'[^(]*mkldnn',
    r'[^(]*_amp'
]

_FN_DNNL_FUNCS_WITH_SIMPLE_ATEN_SIG = [
    'aten::add.Tensor(Tensor self, Tensor other, *, Scalar alpha=1) -> Tensor',
    'aten::add_.Tensor(Tensor(a!) self, Tensor other, *, Scalar alpha=1) -> Tensor(a!)',
    'aten::add.out(Tensor self, Tensor other, *, Scalar alpha=1, Tensor(a!) out) -> Tensor(a!)',
    'aten::mul.Tensor(Tensor self, Tensor other) -> Tensor',
    'aten::mul_.Tensor(Tensor(a!) self, Tensor other) -> Tensor(a!)',
    'aten::mul.out(Tensor self, Tensor other, *, Tensor(a!) out) -> Tensor(a!)',
    'aten::linear(Tensor input, Tensor weight, Tensor? bias=None) -> Tensor',
    'aten::native_batch_norm(Tensor input, Tensor? weight, Tensor? bias, Tensor? running_mean, Tensor? running_var, bool training, float momentum, float eps) -> (Tensor, Tensor, Tensor)',
    'aten::native_batch_norm_backward(Tensor grad_out, Tensor input, Tensor? weight, Tensor? running_mean, Tensor? running_var, Tensor? save_mean, Tensor? save_invstd, bool train, float eps, bool[3] output_mask) -> (Tensor, Tensor, Tensor)',
    'aten::avg_pool2d(Tensor self, int[2] kernel_size, int[2] stride=[], int[2] padding=0, bool ceil_mode=False, bool count_include_pad=True, int? divisor_override=None) -> Tensor',
    'aten::avg_pool2d_backward(Tensor grad_output, Tensor self, int[2] kernel_size, int[2] stride, int[2] padding, bool ceil_mode, bool count_include_pad, int? divisor_override) -> Tensor',
    'aten::avg_pool3d(Tensor self, int[3] kernel_size, int[3] stride=[], int[3] padding=0, bool ceil_mode=False, bool count_include_pad=True, int? divisor_override=None) -> Tensor',
    'aten::avg_pool3d_backward(Tensor grad_output, Tensor self, int[3] kernel_size, int[3] stride, int[3] padding, bool ceil_mode, bool count_include_pad, int? divisor_override) -> Tensor',
    'aten::relu(Tensor self) -> Tensor',
    'aten::relu_(Tensor(a!) self) -> Tensor(a!)',
    'aten::threshold_backward(Tensor grad_output, Tensor self, Scalar threshold) -> Tensor',
    'aten::_softmax(Tensor self, int dim, bool half_to_float) -> Tensor',
    'aten::_softmax_backward_data(Tensor grad_output, Tensor output, int dim, Tensor self) -> Tensor',
    'aten::sigmoid(Tensor self) -> Tensor',
    'aten::sigmoid_(Tensor(a!) self) -> Tensor(a!)',
    'aten::sigmoid_backward(Tensor grad_output, Tensor output) -> Tensor',
    'aten::transpose.int(Tensor(a) self, int dim0, int dim1) -> Tensor(a)',
    'aten::cat.out(Tensor[] tensors, int dim=0, *, Tensor(a!) out) -> Tensor(a!)',
    'aten::cat(Tensor[] tensors, int dim=0) -> Tensor',
    'aten::split_with_sizes(Tensor self, int[] split_sizes, int dim=0) -> Tensor[]',
    'aten::split.Tensor(Tensor(a) self, int split_size, int dim=0) -> Tensor(a)[]',
    'aten::bmm(Tensor self, Tensor mat2) -> Tensor',
    'aten::bmm.out(Tensor self, Tensor mat2, *, Tensor(a!) out) -> Tensor(a!)',
    'aten::mm(Tensor self, Tensor mat2) -> Tensor',
    'aten::mm.out(Tensor self, Tensor mat2, *, Tensor(a!) out) -> Tensor(a!)',
    'aten::baddbmm(Tensor self, Tensor batch1, Tensor batch2, *, Scalar beta=1, Scalar alpha=1) -> Tensor',
    'aten::baddbmm_(Tensor(a!) self, Tensor batch1, Tensor batch2, *, Scalar beta=1, Scalar alpha=1) -> Tensor(a!)',
    'aten::baddbmm.out(Tensor self, Tensor batch1, Tensor batch2, *, Scalar beta=1, Scalar alpha=1, Tensor(a!) out) -> Tensor(a!)',
    'aten::addmm(Tensor self, Tensor mat1, Tensor mat2, *, Scalar beta=1, Scalar alpha=1) -> Tensor',
    'aten::addmm_(Tensor(a!) self, Tensor mat1, Tensor mat2, *, Scalar beta=1, Scalar alpha=1) -> Tensor(a!)',
    'aten::addmm.out(Tensor self, Tensor mat1, Tensor mat2, *, Scalar beta=1, Scalar alpha=1, Tensor(a!) out) -> Tensor(a!)',
    'aten::addbmm(Tensor self, Tensor batch1, Tensor batch2, *, Scalar beta=1, Scalar alpha=1) -> Tensor',
    'aten::addbmm_(Tensor(a!) self, Tensor batch1, Tensor batch2, *, Scalar beta=1, Scalar alpha=1) -> Tensor(a!)',
    'aten::addbmm.out(Tensor self, Tensor batch1, Tensor batch2, *, Scalar beta=1, Scalar alpha=1, Tensor(a!) out) -> Tensor(a!)',
    'aten::convolution_overrideable(Tensor input, Tensor weight, Tensor? bias, int[] stride, int[] padding, int[] dilation, bool transposed, int[] output_padding, int groups) -> Tensor',
    'aten::convolution_backward_overrideable(Tensor grad_output, Tensor input, Tensor weight, int[] stride, int[] padding, int[] dilation, bool transposed, int[] output_padding, int groups, bool[3] output_mask) -> (Tensor grad_input, Tensor grad_weight, Tensor grad_bias)',
    'aten::size.int(Tensor self, int dim) -> int',
    'aten::clone(Tensor self, *, MemoryFormat? memory_format=None) -> Tensor',
    'aten::gelu(Tensor self) -> Tensor',
    'aten::gelu_backward(Tensor grad, Tensor self) -> Tensor',
    'aten::slice.Tensor(Tensor(a) self, int dim=0, int start=0, int end=9223372036854775807, int step=1) -> Tensor(a)',
    'aten::select.int(Tensor(a) self, int dim, int index) -> Tensor(a)',
    'aten::select.Dimname(Tensor(a) self, Dimname dim, int index) -> Tensor(a)',
    'aten::view(Tensor(a) self, int[] size) -> Tensor(a)',
    'aten::index_select(Tensor self, int dim, Tensor index) -> Tensor',
    'aten::_unsafe_view(Tensor self, int[] size) -> Tensor',
    'aten::native_layer_norm(Tensor input, Tensor? weight, Tensor? bias, int M, int N, float eps) -> (Tensor, Tensor, Tensor)',
    'aten::native_layer_norm_backward(Tensor grad_out, Tensor input, Tensor mean, Tensor rstd, Tensor? weight, int M, int N, bool[3] output_mask) -> (Tensor, Tensor, Tensor)',
<<<<<<< HEAD
    'aten::_pack_padded_sequence(Tensor input, Tensor lengths, bool batch_first) -> (Tensor, Tensor)'
=======
    # 'aten::copy_(Tensor(a!) self, Tensor src, bool non_blocking=False) -> Tensor(a!)',
>>>>>>> 1ee3050a
]

_FN_IPEX_FUNCS_WITH_SIMPLE_ATEN_SIG = [
    'aten::index_select(Tensor self, int dim, Tensor index) -> Tensor',
<<<<<<< HEAD
    'aten::_pack_padded_sequence(Tensor input, Tensor lengths, bool batch_first) -> (Tensor, Tensor)'
=======
    # 'aten::copy_(Tensor(a!) self, Tensor src, bool non_blocking=False) -> Tensor(a!)',
>>>>>>> 1ee3050a
]

_SHALLOW_FALLBACK_TO_CPU_TENSOR_LIST = 'shallowFallbackToCPUTensorList'
_SHALLOW_FALLBACK_TO_CPU_TENSOR = 'shallowFallbackToCPUTensor'
_SHALLOW_UPGRADE_TO_DPCPP_TENSOR = 'shallowUpgradeToDPCPPTensor'
_SHALLOW_UPGRADE_TO_DPCPP_TENSOR_VEC = 'shallowUpgradeToDPCPPTensorVec'
_SHALLOW_UPGRADE_TO_DPCPP_TENSOR_A = 'shallowUpgradeToDPCPPTensorA'
_SHALLOW_UPGRADE_TO_DPCPP_TENSOR_AW = 'shallowUpgradeToDPCPPTensorAW'

_TYPE_NSMAP = {
    'Tensor': 'at::Tensor', # Cover TensorList, TensorOptions and Tensor
    'Scalar': 'at::Scalar', # Cover ScalarType and Scalar
    'Storage': 'at::Storage',
    'IntList': 'at::IntList',
    'IntArrayRef': 'at::IntArrayRef',
    'Generator': 'at::Generator',
    'SparseTensorRef': 'at::SparseTensorRef',
    'Device': 'c10::Device',
    'optional': 'c10::optional',
    'MemoryFormat': 'at::MemoryFormat',
    'QScheme': 'at::QScheme',
    'ConstQuantizerPtr': 'at::ConstQuantizerPtr',
    'Dimname': 'at::Dimname',  # Cover DimnameList and Dimname
}

_REG_PATTERN =  """
    .op(torch::RegisterOperators::options().schema("{}")
      .impl_unboxedOnlyKernel<{}, &{}>(at::DispatchKey::DPCPPTensorId)
      .aliasAnalysis(c10::AliasAnalysisKind::FROM_SCHEMA))"""

_REG_BLOCK = """
namespace {{
  static auto dispatch = torch::RegisterOperators(){reg_ops};
}}"""

_H_HEADER = """// Autogenerated file by {gen}. Do not edit directly!
#pragma once

#include <ATen/Tensor.h>

namespace torch_ipex {{
namespace cpu {{

class AtenIpexCPUDefault {{
 public:
{hfuncs}
}};

}}  // namespace cpu

}}  // namespace torch_ipex
"""

_CPP_HEADER = """// Autogenerated file by {gen}. Do not edit directly!
#include "DenseOPs.h"

#include <ATen/Context.h>
#include <ATen/core/op_registration/op_registration.h>
#include <ATen/CPUGenerator.h>
#include <c10/util/Exception.h>
#include <c10/util/Logging.h>
#include <torch/csrc/autograd/function.h>
#include <torch/csrc/autograd/record_function.h>

#include "aten_ipex_bridge.h"
#include "utils.h"
#include "DevOPs.h"
#include "dbl/DNNLChecker.h"

namespace torch_ipex {{
namespace cpu {{

{funcs}

{regs}

}}  // namespace cpu
}}  // namespace torch_ipex
"""

_RESULT_NAME = '_ipex_result'
_IPEX_OP_FUNC_NS = 'AtenIpexCPUDefault'

class DenseOPCodeGen(object):
    def __init__(self, reg_dec_file_path, func_file_path, op_h_file_path, op_cpp_file_path):
        self._reg_dec_file_path = reg_dec_file_path
        self._func_file_path = func_file_path
        self._op_h_file_path = op_h_file_path
        self._op_cpp_file_path = op_cpp_file_path
        self._sigs = []
        self._err_info = []
        self._func_data = ''

    def is_tensor_api(self, func_name):
        m = re.search(r'\bTensor\b', func_name)
        return m is not None

    def is_tensor_member_function(self, func_name):
        if self._func_data.find(' {}('.format(func_name)) >= 0:
            return False
        else:
            return True

    def is_void_func(self, cpp_sig):
        ret_params = cpp_sig.ret_params
        assert len(ret_params) == 1
        ret_param = ret_params[0]
        if ret_param.core_type == 'void' and not ret_param.is_pointer:
            return True
        return False

    def is_dnnl_func(self, simple_aten_sig):
        stripped_str = simple_aten_sig.replace(' ', '')
        for item in _FN_DNNL_FUNCS_WITH_SIMPLE_ATEN_SIG:
            if stripped_str == item.replace(' ', ''):
                return True
        return False

    def is_ipex_func(self, simple_aten_sig):
        stripped_str = simple_aten_sig.replace(' ', '')
        for item in _FN_IPEX_FUNCS_WITH_SIMPLE_ATEN_SIG:
            if stripped_str == item.replace(' ', ''):
                return True
        return False

    def is_bypass_func(self, cpp_sig):
        for frx in _FN_BYPASS_REGEX:
            if re.match(frx, cpp_sig.def_name):
                return True
        return False

    def cross_correct_sig(self, cpp_sig, aten_sig):
        for cpp_input_param in cpp_sig.input_params:
            for aten_sig_param in aten_sig.input_params:
                if cpp_input_param.name == aten_sig_param.name:
                    cpp_input_param.is_to_be_written = aten_sig_param.is_to_be_written
                    cpp_input_param.is_alias = aten_sig_param.is_alias

    def prepare_functions(self):
        for line in open(self._reg_dec_file_path, 'r'):
            m = re.match(r'\s*([^\s].*); //\s+(.*)', line)
            if not m:
                continue
            cpp_func_sig = m.group(1).replace('at::', '').replace('c10::', '')
            aten_func_sig_literal = m.group(2)

            aten_func_sig = aten_func_sig_literal
            if "schema" in aten_func_sig_literal and "compound" in aten_func_sig_literal:
                res = json.loads(aten_func_sig_literal)
                aten_func_sig = res["schema"]

            if not self.is_tensor_api(cpp_func_sig):
                continue

            try:
                cpp_sig = CPPSig(cpp_func_sig)
                if self.is_bypass_func(cpp_sig):
                    continue

                aten_sig = AtenSig(aten_func_sig)

                self.cross_correct_sig(cpp_sig, aten_sig)

                self._sigs.append((cpp_sig, aten_sig, cpp_func_sig, aten_func_sig))
            except Exception as e:
                self._err_info.append((cpp_func_sig, str(e)))
                print('Error parsing "{}": {}'.format(cpp_func_sig, e), file=sys.stderr)

        with open(self._func_file_path, 'r') as ff:
            self._func_data = ff.read()

        print('Extracted {} functions ({} errors) from {}'.format(
              len(self._sigs),
              len(self._err_info),
              self._reg_dec_file_path),
            file=sys.stderr)
        assert len(self._err_info) == 0

    def get_alias_tensor_by_index(self, cpp_sig, idx):
        alias_tensors = cpp_sig.get_alias_tensors()
        assert len(alias_tensors) > idx
        return alias_tensors[idx]

    def get_ret_type_str(self, cpp_func_str):
        for key in _TYPE_NSMAP:
            cpp_func_str = cpp_func_str.replace(key, _TYPE_NSMAP[key])

        m = re.search(r'(.*) (\b\S*)\(', cpp_func_str)
        assert m
        return m.group(1)

    def get_func_dec(self, cpp_sig):
        ret_params = cpp_sig.ret_params
        assert len(cpp_sig.ret_params) == 1
        assert cpp_sig.ret_params[0].core_type_temp_ins != ''
        input_params_type = [input_param.core_type_temp_ins for input_param in cpp_sig.input_params]
        func_dec_str = ret_params[0].core_type_temp_ins +  '(' + ", ".join(input_params_type) + ')'
        for key in _TYPE_NSMAP:
            func_dec_str = func_dec_str.replace(key, _TYPE_NSMAP[key])
        return func_dec_str

    def gen_func_signature(self, cpp_func_str):
        cpp_func_str_h = cpp_func_str
        for key in _TYPE_NSMAP:
            cpp_func_str_h = cpp_func_str_h.replace(key, _TYPE_NSMAP[key])

        m = re.search(r'(\b\S*)\(', cpp_func_str_h)
        assert m
        orig_func_name = m.group(1)
        func_name_with_ns = "{}::{}".format(_IPEX_OP_FUNC_NS, orig_func_name)
        cpp_func_str_cpp = cpp_func_str_h.replace(orig_func_name + '(', func_name_with_ns + '(')

        return (cpp_func_str_h, cpp_func_str_cpp)

    def gen_dnnl_code(self, cpp_sig, aten_func_sig_str):
        code = ''

        def is_out_func(fname):
            return fname.endswith("_out")

        if not self.is_dnnl_func(aten_func_sig_str):
            return code

        param_vars = []
        dnnl_tensor_param_vars = []
        for param in cpp_sig.input_params:
            if param.core_type == 'Tensor':
                dnnl_tensor_param_vars.append(param.name)
            param_vars.append(param.name)

        code += '  try {\n'

        code += '    if (check_auto_dnnl()) {\n'

        if not self.is_ipex_func(aten_func_sig_str):
            # There are two different kind of DevOPs in IPEX
            #    1. DNNL Operator
            #    2. CPU BF16/INT8 Operator in Vanilla PyTorch. IPEX itegrates this kind of operators in IPEX for
            #       mixture precision.
            # For the type 2, IPEX does not need to check if DNNL supports these tensors.
            code += '      std::vector<at::Tensor> dnnl_input_tensors;\n'
            if len(dnnl_tensor_param_vars) > 0:
                for dnnl_tensor_param_var in dnnl_tensor_param_vars:
                    code += '      dnnl_input_tensors.push_back({});\n'.format(dnnl_tensor_param_var)

        fname = cpp_sig.def_name
        if fname.endswith('_'):
            assert len(dnnl_tensor_param_vars) > 0
            code += '      if (dbl::chk::dnnl_inplace_support_the_tensors(dnnl_input_tensors)) {\n'
            if self.is_ipex_func(aten_func_sig_str):
                code += self.gen_ipex_func_code(fname, param_vars)
            else:
                code += '        return AtenIpexCPUDev::dil_{}({});\n'.format(fname, ', '.join(list(param_vars)))
            code += '      }\n' # Check support tensors
        else:
            param_seq_str_vec = []
            for param_var in param_vars:
                param_seq_str = param_var
                param_seq_str_vec.append(param_seq_str)

            if self.is_ipex_func(aten_func_sig_str):
<<<<<<< HEAD
                code += '      auto _result = AtenIpexCPUDev::dil_{}({});\n'.format(fname, ', '.join(param_seq_str_vec))
                code += '      if (is_ipex_func_success()) {\n'
                code += '        return _result;\n'
                code += '      } else {\n'
                code += '        reset_ipex_func_status();\n'
                code += '      }\n'
=======
                code += self.gen_ipex_func_code(fname, param_seq_str_vec)
>>>>>>> 1ee3050a
            else:
                code += '      if (dbl::chk::dnnl_support_the_tensors(dnnl_input_tensors)) {\n'
                code += '        return AtenIpexCPUDev::dil_{}({});\n'.format(fname, ', '.join(param_seq_str_vec))
                code += '      }\n' # Check support tensors
        code += '    }\n' # Check auto dnnl
        code += '  } catch (std::exception& e) {\n'
        code += '#if defined(_DEBUG)\n'
        code += '    TORCH_WARN(e.what());\n'
        code += '#endif\n'
        code += '  }\n\n'


        return code

    def gen_ipex_func_code(self, fname, param_vars):
        code = ''
        code += '        auto _result = AtenIpexCPUDev::dil_{}({});\n'.format(fname, ', '.join(param_vars))
        code += '        if (is_ipex_func_success()) {\n'
        code += '          return _result;\n'
        code += '        } else {\n'
        code += '          reset_ipex_func_status();\n'
        code += '        }\n'
        return code

    def gen_fallback_prepare_code(self, cpp_sig):
        code = ''
        op_check_code = ''
        for param in cpp_sig.input_params:
            if param.core_type == 'TensorList':
                ipex_name = '_ipex_{}'.format(param.name)
                code += ('  auto&& {} = bridge::{}({});\n').format(ipex_name, _SHALLOW_FALLBACK_TO_CPU_TENSOR_LIST, param.name)
                param.ipex_name = ipex_name
            elif param.core_type == 'TensorOptions':
                ipex_name = '_ipex_{}'.format(param.name)
                param.ipex_name = ipex_name
                check_cond = '{}.device().type() == at::DeviceType::DPCPP'.format(param.name)
                op_check_code += '  TORCH_INTERNAL_ASSERT_DEBUG_ONLY({});\n'.format(check_cond)
                code += '  at::TensorOptions {} = {}.device(at::DeviceType::CPU);\n'.format(ipex_name, param.name)
            elif param.core_type == 'Storage':
                code += '  TORCH_INTERNAL_ASSERT_DEBUG_ONLY({}.device_type() == c10::DeviceType::DPCPP);\n'.format(param.name)
            elif param.core_type == 'MemoryFormat':
                if param.is_optional:
                    check_cond = '{}.value_or(c10::MemoryFormat::Contiguous) != c10::MemoryFormat::Contiguous'.format(param.name)
                else:
                    check_cond = '{} != c10::MemoryFormat::Contiguous'.format(param.name)
                #op_check_code += '  if ({})\n'.format(check_cond)
                #op_check_code += '      TORCH_WARN({});\n'.format(check_cond)
            elif param.core_type != 'Tensor':
                None
            # Tensor
            else:
                assert param.core_type == 'Tensor'
                ipex_name = '_ipex_{}'.format(param.name)
                check_cond = '{}.layout() == c10::kStrided'.format(param.name)
                op_check_code += '  TORCH_INTERNAL_ASSERT_DEBUG_ONLY({});\n'.format(check_cond)
                code += '  auto&& {} = bridge::{}({});\n'.format(ipex_name, _SHALLOW_FALLBACK_TO_CPU_TENSOR, param.name)
                param.ipex_name = ipex_name
        return op_check_code + code

    def gen_fallback_code(self, cpp_sig):
        func_name = cpp_sig.def_name

        for param in cpp_sig.input_params:
            assert param.name
        params_name = [param.ipex_name if param.ipex_name != '' else param.name for param in cpp_sig.input_params]

        if self.is_tensor_member_function(func_name):
            assert "_ipex_self" in params_name
            params_name.remove('_ipex_self')
            if self.is_void_func(cpp_sig):
                return '  {}.{}({});\n'.format('_ipex_self', cpp_sig.def_name, ', '.join(params_name))
            else:
                return '  auto&& {} = {}.{}({});\n'.format(_RESULT_NAME, '_ipex_self', cpp_sig.def_name, ', '.join(params_name))
        else:
            if self.is_void_func(cpp_sig):
                return '  at::{}({});\n'.format(cpp_sig.def_name, ', '.join(params_name))
            else:
                return '  auto&& {} = at::{}({});\n'.format(_RESULT_NAME, cpp_sig.def_name, ', '.join(params_name))

    def gen_fallback_post_code(self, cpp_sig):
        code = ''

        if self.is_void_func(cpp_sig):
            for param in cpp_sig.get_output_tensors():
                if param.is_tensor:
                    code += '  bridge::{}({}, {});\n'.format(_SHALLOW_UPGRADE_TO_DPCPP_TENSOR_AW,
                                                             param.name,
                                                             param.ipex_name)
            return code

        # current OP is in-place or out OP
        if cpp_sig.contain_output_tensor:
            #assert cpp_sig.def_name.endswith('_') or cpp_sig.def_name.endswith('out')
            for param in cpp_sig.input_params:
                if param.is_tensor and param.is_to_be_written:
                    code += '  bridge::{}({}, {});\n'.format(_SHALLOW_UPGRADE_TO_DPCPP_TENSOR_AW,
                                                             param.name,
                                                             param.ipex_name)

        ret_params = cpp_sig.ret_params
        assert len(ret_params) == 1
        ret_param = ret_params[0]
        if ret_param.core_type == 'std::tuple':
            assert len(ret_param.sub_params) > 0
            tuple_items = []
            for i, sub_param in enumerate(ret_param.sub_params):
                tuple_item = 'std::get<{}>({})'.format(i, _RESULT_NAME)
                tuple_item_final_str = tuple_item
                if sub_param.core_type == 'Tensor':
                    if sub_param.is_ref:
                        i_th_alias_tensor = self.get_alias_tensor_by_index(cpp_sig, i)
                        assert i_th_alias_tensor.name
                        tuple_item_final_str = i_th_alias_tensor.name
                    else:
                        tuple_item_final_str = 'bridge::{}({})'.format(_SHALLOW_UPGRADE_TO_DPCPP_TENSOR, tuple_item)

                tuple_items.append(tuple_item_final_str)

            code += '  static_cast<void>({}); // Avoid warnings in case not used\n'.format(_RESULT_NAME)
            code += '  return {}({});\n'.format(self.get_ret_type_str(cpp_sig.sig_str), ', '.join(tuple_items))
            return code

        if ret_param.core_type == 'std::vector':
            code += '  static_cast<void>({}); // Avoid warnings in case not used\n'.format(_RESULT_NAME)
            code += '  return bridge::{}({});\n'.format(_SHALLOW_UPGRADE_TO_DPCPP_TENSOR_VEC, _RESULT_NAME)
            return code

        if ret_param.core_type == 'Tensor':
            code += '  static_cast<void>({}); // Avoid warnings in case not used\n'.format(_RESULT_NAME)

            if cpp_sig.contain_output_tensor:
                output_params = cpp_sig.get_output_tensors()
                assert len(output_params) == 1
                code += '  return {};\n'.format(output_params[0].name)
                return code
            else:
                if cpp_sig.contain_alias_tensor:
                    alias_tensors = cpp_sig.get_alias_tensors()
                    assert len(alias_tensors) == 1
                    alias_tensor = alias_tensors[0]
                    assert alias_tensor.name
                    assert alias_tensor.ipex_name
                    code += '  bridge::{}({}, {});\n'.format(_SHALLOW_UPGRADE_TO_DPCPP_TENSOR_A, alias_tensor.name, alias_tensor.ipex_name)
                code += '  return bridge::{}({});\n'.format(_SHALLOW_UPGRADE_TO_DPCPP_TENSOR, _RESULT_NAME)
                return code

        # Else: other return types
        code += '  static_cast<void>({}); // Avoid warnings in case not used\n'.format(_RESULT_NAME)
        code += '  return {};\n'.format(_RESULT_NAME)
        return code

    def gen_head_dec_code(self, cpp_func_str_h):
        return '  static {};\n'.format(cpp_func_str_h)

    def gen_cpu_ops_shard(self, func_defs, cpp_path, header_path, num_shards=1):
        head_file_content = _H_HEADER.format(gen=os.path.basename(sys.argv[0]), hfuncs=''.join([f['dec'] for f in func_defs]))
        write_or_skip(header_path, head_file_content)

        shards = [[] for _ in range(num_shards)]
        for idx, func in enumerate(func_defs):
            shards[idx % num_shards].append(func)

        for idx, shard in enumerate(shards):
            regs_code = _REG_BLOCK.format(reg_ops=''.join([f['reg'] for f in shard]))
            defs_code = ''.join([f['def'] for f in shard])

            filename, ext = os.path.splitext(cpp_path)
            shard_filepath = '%s_%s%s' % (filename, idx, ext)
            shard_content = _CPP_HEADER.format(gen=os.path.basename(sys.argv[0]), funcs=defs_code, regs=regs_code)
            write_or_skip(shard_filepath, shard_content)

    def gen_code(self):
        self.prepare_functions()
        assert len(self._err_info) == 0

        def is_conv_overrideable_func(fname):
            return fname in ['convolution_overrideable', 'convolution_backward_overrideable']

        func_defs = []
        for cpp_sig, _, cpp_func_sig_str, aten_func_sig_str in self._sigs:
            cpp_func_str_h, cpp_func_str_cpp = self.gen_func_signature(cpp_func_sig_str)

            # Gen declaration code for head file
            func_dec = self.gen_head_dec_code(cpp_func_str_h)

            func_reg = _REG_PATTERN.format(aten_func_sig_str, self.get_func_dec(cpp_sig), _IPEX_OP_FUNC_NS + "::" + cpp_sig.def_name)

            # Gen definition code for cpp file
            code = '{} {{\n'.format(cpp_func_str_cpp)

            # Gen OP Name
            code += '#if defined(IPEX_DISP_OP)\n'
            code += '  printf("{}::{}\\n");\n'.format(_IPEX_OP_FUNC_NS, cpp_sig.def_name)
            code += '#endif\n'

            # Gen profile info
            profiler_inputs = []
            for param in cpp_sig.input_params:
                if param.core_type in ['Tensor', 'Scalar']:
                    profiler_inputs.append(param.name)
            code += '#if defined(IPEX_PROFILE_OP)\n'
            code += '  RECORD_FUNCTION("{ns}::{name}", std::vector<c10::IValue>({{{input_names}}}), torch::autograd::Node::peek_at_next_sequence_nr());\n'.format(ns=_IPEX_OP_FUNC_NS, name=cpp_sig.def_name, input_names=', '.join(profiler_inputs))
            code += '#endif\n'

            if is_conv_overrideable_func(cpp_sig.def_name):
                code += '  return AtenIpexCPUDev::dil_{}({});\n'.format(cpp_sig.def_name, ', '.join([param.name for param in cpp_sig.input_params]))
            else:
                code += self.gen_dnnl_code(cpp_sig, aten_func_sig_str)
                code += self.gen_fallback_prepare_code(cpp_sig)
                code += self.gen_fallback_code(cpp_sig)
                code += self.gen_fallback_post_code(cpp_sig)

            code += '}\n\n'

            func_defs.append({'dec': func_dec, 'reg': func_reg, 'def': code})

        self.gen_cpu_ops_shard(func_defs,
                               cpp_path=self._op_cpp_file_path,
                               header_path=self._op_h_file_path,
                               num_shards=8)

if __name__ == '__main__':
    arg_parser = argparse.ArgumentParser()
    arg_parser.add_argument(
        'ipex_cpu_ops_head',
        type=str,
        metavar='IPEX_CPU_OPS_HEAD_FILE',
        help='The path to the IPEX cpu ATEN overrides head file')
    arg_parser.add_argument(
        'ipex_cpu_ops_cpp',
        type=str,
        metavar='IPEX_CPU_OPS_CPP_FILE',
        help='The path to the IPEX cpu ATEN overrides cpp file')
    arg_parser.add_argument(
        'reg_dec',
        type=str,
        metavar='REG_DEC_FILE',
        help='The path to the RegistrationDeclarations.h file')
    arg_parser.add_argument(
        'functions',
        type=str,
        metavar='FUNCTIONS_FILE',
        help='The path to the Functions.h file')
    args, files = arg_parser.parse_known_args()
    des_code_gen = DenseOPCodeGen(
        args.reg_dec,
        args.functions,
        args.ipex_cpu_ops_head,
        args.ipex_cpu_ops_cpp)
    des_code_gen.gen_code()<|MERGE_RESOLUTION|>--- conflicted
+++ resolved
@@ -75,20 +75,15 @@
     'aten::_unsafe_view(Tensor self, int[] size) -> Tensor',
     'aten::native_layer_norm(Tensor input, Tensor? weight, Tensor? bias, int M, int N, float eps) -> (Tensor, Tensor, Tensor)',
     'aten::native_layer_norm_backward(Tensor grad_out, Tensor input, Tensor mean, Tensor rstd, Tensor? weight, int M, int N, bool[3] output_mask) -> (Tensor, Tensor, Tensor)',
-<<<<<<< HEAD
+    # 'aten::copy_(Tensor(a!) self, Tensor src, bool non_blocking=False) -> Tensor(a!)',
     'aten::_pack_padded_sequence(Tensor input, Tensor lengths, bool batch_first) -> (Tensor, Tensor)'
-=======
-    # 'aten::copy_(Tensor(a!) self, Tensor src, bool non_blocking=False) -> Tensor(a!)',
->>>>>>> 1ee3050a
 ]
 
 _FN_IPEX_FUNCS_WITH_SIMPLE_ATEN_SIG = [
     'aten::index_select(Tensor self, int dim, Tensor index) -> Tensor',
-<<<<<<< HEAD
+    # 'aten::copy_(Tensor(a!) self, Tensor src, bool non_blocking=False) -> Tensor(a!)',
     'aten::_pack_padded_sequence(Tensor input, Tensor lengths, bool batch_first) -> (Tensor, Tensor)'
-=======
-    # 'aten::copy_(Tensor(a!) self, Tensor src, bool non_blocking=False) -> Tensor(a!)',
->>>>>>> 1ee3050a
+
 ]
 
 _SHALLOW_FALLBACK_TO_CPU_TENSOR_LIST = 'shallowFallbackToCPUTensorList'
@@ -350,16 +345,7 @@
                 param_seq_str_vec.append(param_seq_str)
 
             if self.is_ipex_func(aten_func_sig_str):
-<<<<<<< HEAD
-                code += '      auto _result = AtenIpexCPUDev::dil_{}({});\n'.format(fname, ', '.join(param_seq_str_vec))
-                code += '      if (is_ipex_func_success()) {\n'
-                code += '        return _result;\n'
-                code += '      } else {\n'
-                code += '        reset_ipex_func_status();\n'
-                code += '      }\n'
-=======
                 code += self.gen_ipex_func_code(fname, param_seq_str_vec)
->>>>>>> 1ee3050a
             else:
                 code += '      if (dbl::chk::dnnl_support_the_tensors(dnnl_input_tensors)) {\n'
                 code += '        return AtenIpexCPUDev::dil_{}({});\n'.format(fname, ', '.join(param_seq_str_vec))
